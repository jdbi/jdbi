--- conflicted
+++ resolved
@@ -39,18 +39,9 @@
      *
      * @throws X any exception thrown by the callback
      */
-<<<<<<< HEAD
-    <R, X extends Exception> R withHandle(HandleCallback<R, X> callback) throws X;
-=======
-    default <ReturnType> ReturnType withHandle(HandleCallback<ReturnType> callback) throws CallbackFailedException {
-        try {
-            return callback.withHandle(getHandle());
-        }
-        catch (Exception e) {
-            throw new CallbackFailedException(e);
-        }
+    default <R, X extends Exception> R withHandle(HandleCallback<R, X> callback) throws X {
+        return callback.withHandle(getHandle());
     }
->>>>>>> 303a2746
 
     /**
      * A convenience function which manages the lifecycle of the handle associated to this sql object,
@@ -60,14 +51,7 @@
      *
      * @throws X any exception thrown by the callback
      */
-<<<<<<< HEAD
-    <X extends Exception> void useHandle(HandleConsumer<X> consumer) throws X;
-=======
-    default void useHandle(HandleConsumer consumer) throws CallbackFailedException {
-        withHandle(handle -> {
-            consumer.useHandle(handle);
-            return null;
-        });
+    default <X extends Exception> void useHandle(HandleConsumer<X> consumer) throws X {
+        consumer.useHandle(getHandle());
     }
->>>>>>> 303a2746
 }