--- conflicted
+++ resolved
@@ -19,7 +19,6 @@
 import java.sql.PreparedStatement;
 import java.sql.Types;
 import java.util.Collections;
-import java.util.HashMap;
 import java.util.Map;
 
 import org.junit.Rule;
@@ -38,43 +37,23 @@
 
     Foreman foreman = new Foreman();
 
-    StatementContext ctx = new ConcreteStatementContext(new HashMap<String, Object>(), new MappingRegistry());
+    StatementContext ctx = new ConcreteStatementContext();
 
     @Test
     public void testBind() throws Exception
     {
-<<<<<<< HEAD
-        Map<String, Object> args = new HashMap<String, Object>();
-        args.put("foo", BigDecimal.ONE);
-        Foreman foreman = new Foreman();
-        StatementContext ctx = new ConcreteStatementContext();
-        MapArguments mapArguments = new MapArguments(foreman, ctx, args);
-        Argument argument = mapArguments.find("foo");
-        assertThat(argument, instanceOf(BigDecimalArgument.class));
-=======
         Map<String, Object> args = Collections.singletonMap("foo", BigDecimal.ONE);
         new MapArguments(foreman, ctx, args).find("foo").apply(5, stmt, null);
 
         verify(stmt).setBigDecimal(5, BigDecimal.ONE);
->>>>>>> dd3466f5
     }
 
     @Test
     public void testNullBinding() throws Exception
     {
-<<<<<<< HEAD
-        Map<String, Object> args = new HashMap<String, Object>();
-        args.put("foo", null);
-        Foreman foreman = new Foreman();
-        StatementContext ctx = new ConcreteStatementContext();
-        MapArguments mapArguments = new MapArguments(foreman, ctx, args);
-        Argument argument = mapArguments.find("foo");
-        assertThat(argument, instanceOf(ObjectArgument.class));
-=======
         Map<String, Object> args = Collections.singletonMap("foo", null);
         new MapArguments(foreman, ctx, args).find("foo").apply(3, stmt, null);
 
         verify(stmt).setNull(3, Types.NULL);
->>>>>>> dd3466f5
     }
 }