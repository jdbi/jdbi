/*
 * Licensed under the Apache License, Version 2.0 (the "License");
 * you may not use this file except in compliance with the License.
 * You may obtain a copy of the License at
 *
 * http://www.apache.org/licenses/LICENSE-2.0
 *
 * Unless required by applicable law or agreed to in writing, software
 * distributed under the License is distributed on an "AS IS" BASIS,
 * WITHOUT WARRANTIES OR CONDITIONS OF ANY KIND, either express or implied.
 * See the License for the specific language governing permissions and
 * limitations under the License.
 */
package org.jdbi.v3.core.mapper;

import java.util.Optional;
import java.util.OptionalDouble;
import java.util.OptionalInt;

import org.immutables.value.Value;
import org.jdbi.v3.core.Handle;
import org.jdbi.v3.core.Jdbi;
import org.jdbi.v3.core.annotation.Unmappable;
import org.jdbi.v3.core.generic.GenericType;
import org.jdbi.v3.core.mapper.immutables.JdbiImmutables;
import org.jdbi.v3.core.rule.H2DatabaseRule;
import org.junit.Before;
import org.junit.Rule;
import org.junit.Test;

import static org.assertj.core.api.Assertions.assertThat;
import static org.assertj.core.api.Assertions.assertThatThrownBy;

public class ImmutablesTest {
    @Rule
    public H2DatabaseRule dbRule = new H2DatabaseRule()
        .withConfig(JdbiImmutables.class, c -> c
<<<<<<< HEAD
            .registerImmutable(SubValue.class)
            .registerImmutable(FooBarBaz.class)
            .registerModifiable(FooBarBaz.class)
            .registerImmutable(Getter.class)
            .registerImmutable(ByteArray.class)
            .registerImmutable(DerivedProperty.class)
            .registerImmutable(IsIsIsIs.class)
=======
            .registerImmutable(
                    SubValue.class,
                    FooBarBaz.class,
                    Getter.class,
                    ByteArray.class,
                    DerivedProperty.class,
                    Defaulty.class
            ).registerModifiable(FooBarBaz.class)
>>>>>>> 84900614
        );

    private Jdbi jdbi;
    private Handle h;

    @Before
    public void setup() {
        jdbi = dbRule.getJdbi();
        h = dbRule.getSharedHandle();
        h.execute("create table immutables (t int, x varchar)");
    }

    // tag::example[]

    @Value.Immutable
    public interface Train {
        String name();
        int carriages();
        boolean observationCar();
    }

    @Test
    public void simpleTest() {
        jdbi.getConfig(JdbiImmutables.class).registerImmutable(Train.class);
        try (Handle handle = jdbi.open()) {
            handle.execute("create table train (name varchar, carriages int, observation_car boolean)");

            assertThat(
                handle.createUpdate("insert into train(name, carriages, observation_car) values (:name, :carriages, :observationCar)")
                    .bindPojo(ImmutableTrain.builder().name("Zephyr").carriages(8).observationCar(true).build())
                    .execute())
                .isEqualTo(1);

            assertThat(
                handle.createQuery("select * from train")
                    .mapTo(Train.class)
                    .one())
                .extracting("name", "carriages", "observationCar")
                .containsExactly("Zephyr", 8, true);
        }
    }
    // end::example[]

    @Test
    public void parameterizedTest() {
        assertThat(
            h.createUpdate("insert into immutables(t, x) values (:t, :x)")
                .bindPojo(ImmutableSubValue.<String, Integer>builder().t(42).x("foo").build())
                .execute())
            .isEqualTo(1);

        assertThat(
            h.createQuery("select * from immutables")
                .mapTo(new GenericType<SubValue<String, Integer>>() {})
                .one())
            .extracting("t", "x")
            .containsExactly(42, "foo");
    }

    public interface BaseValue<T> {
        T t();
    }

    @Value.Immutable
    public interface SubValue<X, T> extends BaseValue<T> {
        X x();
    }

    @Value.Immutable
    @Value.Modifiable
    public interface FooBarBaz {
        int id();
        Optional<String> foo();
        OptionalInt bar();
        OptionalDouble baz();
    }

    @Test
    public void testModifiable() {
        h.execute("create table fbb (id serial, foo varchar, bar int, baz real)");

        assertThat(h.createUpdate("insert into fbb (id, foo, bar, baz) values (:id, :foo, :bar, :baz)")
                .bindPojo(ModifiableFooBarBaz.create().setFoo("foo").setBar(42).setBaz(1.0))
                .execute())
            .isEqualTo(1);

        assertThat(h.createQuery("select * from fbb")
                .mapTo(ModifiableFooBarBaz.class)
                .one())
            .extracting("id", "foo", "bar", "baz")
            .containsExactly(1, Optional.of("foo"), OptionalInt.of(42), OptionalDouble.of(1.0));

        assertThat(h.createQuery("select * from fbb")
                .mapTo(ImmutableFooBarBaz.class)
                .one())
            .extracting("id", "foo", "bar", "baz")
            .containsExactly(1, Optional.of("foo"), OptionalInt.of(42), OptionalDouble.of(1.0));
    }

    @Value.Immutable
    @Value.Style(overshadowImplementation = true, get = {"is*", "get*"}, init = "set*")
    public interface Getter {
        int getFoo();
        boolean isBar();

        // Also test that we can also use overshadowed builders
        static Builder builder() {
            return new Builder();
        }
        class Builder extends ImmutableGetter.Builder {}
    }

    @Test
    public void testGetterStyle() {
        final Getter expected = Getter.builder().setFoo(42).setBar(true).build();
        h.execute("create table getter(foo int, bar boolean)");
        assertThat(h.createUpdate("insert into getter(foo, bar) values (:foo, :bar)")
                .bindPojo(expected)
                .execute())
            .isEqualTo(1);
        assertThat(h.createQuery("select * from getter")
                .mapTo(Getter.class)
                .one())
            .isEqualTo(expected);
    }

    @Value.Immutable
    public interface ByteArray {
        byte[] value();
    }

    @Test
    public void testByteArray() {
        final byte[] value = new byte[] {(byte) 42, (byte) 24};
        h.execute("create table bytearr(value bytea)");
        h.createUpdate("insert into bytearr(value) values(:value)")
            .bindPojo(ImmutableByteArray.builder().value(value).build())
            .execute();
        assertThat(h.createQuery("select * from bytearr")
                .mapTo(ByteArray.class)
                .one()
                .value())
            .containsExactly(value);
    }

    @Value.Immutable
    public interface DerivedProperty {
        @Value.Default
        default int foo() {
            return 1;
        }

        @Value.Check
        default void checkFoo() {
            if (foo() == 999) {
                throw new Boom();
            }
        }

        @Value.Derived
        @Unmappable
        default int derivedFoo() {
            return foo() + 40;
        }
    }

    @Test
    public void testUnmappableProperties() {
        final DerivedProperty value = ImmutableDerivedProperty.builder().foo(2).build();
        h.execute("create table derived (foo int, derivedFoo int)");
        h.createUpdate("insert into derived(foo, derivedFoo) values (:foo, :derivedFoo)")
            .bindPojo(value)
            .execute();
        assertThat(h.createQuery("select * from derived")
                .mapTo(DerivedProperty.class)
                .one()
                .foo())
            .isEqualTo(value.foo());
    }

    @Test
    public void testCheckMethod() {
        assertThatThrownBy(() ->
                h.createQuery("select 999 as foo")
                    .mapTo(DerivedProperty.class)
                    .one())
           .isInstanceOf(Boom.class);
    }

    static class Boom extends RuntimeException {
        private static final long serialVersionUID = 1L;
    }

<<<<<<< HEAD
    @Value.Immutable
    public interface IsIsIsIs {
        boolean is();
        boolean isFoo();
        String issueType();
    }

    @Test
    public void testIs() {
        IsIsIsIs value = ImmutableIsIsIsIs.builder().is(true).isFoo(false).issueType("a").build();
        h.execute("create table isisisis (\"is\" boolean, foo boolean, issueType varchar)");
        h.createUpdate("insert into isisisis (\"is\", foo, issueType) values (:is, :foo, :issueType)")
            .bindPojo(value)
            .execute();
        assertThat(h.createQuery("select * from isisisis")
                .mapTo(IsIsIsIs.class)
                .one())
            .isEqualTo(value);
=======
    @Test
    public void testDefaultNotStoredInDb() {
        assertThat(h.createQuery("select null as defaulted")
                .mapTo(Defaulty.class)
                .one())
            .extracting(Defaulty::defaulted)
            .isEqualTo(42);
    }

    @Value.Immutable
    public interface Defaulty {
        @Value.Default
        default int defaulted() {
            return 42;
        }
>>>>>>> 84900614
    }
}<|MERGE_RESOLUTION|>--- conflicted
+++ resolved
@@ -35,24 +35,15 @@
     @Rule
     public H2DatabaseRule dbRule = new H2DatabaseRule()
         .withConfig(JdbiImmutables.class, c -> c
-<<<<<<< HEAD
-            .registerImmutable(SubValue.class)
-            .registerImmutable(FooBarBaz.class)
-            .registerModifiable(FooBarBaz.class)
-            .registerImmutable(Getter.class)
-            .registerImmutable(ByteArray.class)
-            .registerImmutable(DerivedProperty.class)
-            .registerImmutable(IsIsIsIs.class)
-=======
             .registerImmutable(
                     SubValue.class,
                     FooBarBaz.class,
                     Getter.class,
                     ByteArray.class,
                     DerivedProperty.class,
-                    Defaulty.class
+                    Defaulty.class,
+                    IsIsIsIs.class
             ).registerModifiable(FooBarBaz.class)
->>>>>>> 84900614
         );
 
     private Jdbi jdbi;
@@ -246,7 +237,6 @@
         private static final long serialVersionUID = 1L;
     }
 
-<<<<<<< HEAD
     @Value.Immutable
     public interface IsIsIsIs {
         boolean is();
@@ -265,7 +255,8 @@
                 .mapTo(IsIsIsIs.class)
                 .one())
             .isEqualTo(value);
-=======
+    }
+
     @Test
     public void testDefaultNotStoredInDb() {
         assertThat(h.createQuery("select null as defaulted")
@@ -281,6 +272,5 @@
         default int defaulted() {
             return 42;
         }
->>>>>>> 84900614
     }
 }