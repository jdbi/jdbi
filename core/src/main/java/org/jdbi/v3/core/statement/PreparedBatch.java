/*
 * Licensed under the Apache License, Version 2.0 (the "License");
 * you may not use this file except in compliance with the License.
 * You may obtain a copy of the License at
 *
 * http://www.apache.org/licenses/LICENSE-2.0
 *
 * Unless required by applicable law or agreed to in writing, software
 * distributed under the License is distributed on an "AS IS" BASIS,
 * WITHOUT WARRANTIES OR CONDITIONS OF ANY KIND, either express or implied.
 * See the License for the specific language governing permissions and
 * limitations under the License.
 */
package org.jdbi.v3.core.statement;

import static org.jdbi.v3.core.result.ResultProducers.returningGeneratedKeys;
import static org.jdbi.v3.core.result.ResultProducers.returningResults;

import java.sql.Connection;
import java.sql.PreparedStatement;
import java.sql.SQLException;
import java.util.ArrayList;
import java.util.List;
import java.util.Map;
import java.util.NoSuchElementException;

import org.jdbi.v3.core.Handle;
import org.jdbi.v3.core.result.ResultBearing;
import org.jdbi.v3.core.result.ResultIterator;
import org.jdbi.v3.core.result.ResultProducer;
import org.jdbi.v3.core.result.ResultSetMapper;
import org.jdbi.v3.core.result.UnableToProduceResultException;
import org.jdbi.v3.core.rewriter.ParsedParameters;
import org.jdbi.v3.core.rewriter.ParsedSql;
import org.slf4j.Logger;
import org.slf4j.LoggerFactory;

/**
 * Represents a prepared batch statement.  Multiple bindings are added to the
 * compiled statement and then executed in a single operation. This is, generally,
 * a very efficient way to execute large numbers of the same statement where
 * the statement only varies by the arguments bound to it.
 *
 * The statement starts with an empty binding.  You bind a single batch of parameters
 * with the usual {@link SqlStatement} binding methods, and then call
 * {@link PreparedBatch#add()} to add the current binding as a batch and then clear it.
 *
 * An entire batch can be bound and added in one go with {@link PreparedBatch#add(Map)}
 * or {@link PreparedBatch#add(Object...)}.
 */
public class PreparedBatch extends SqlStatement<PreparedBatch> implements ResultBearing
{
    private static final Logger LOG = LoggerFactory.getLogger(PreparedBatch.class);

    private final List<Binding> bindings = new ArrayList<>();

    public PreparedBatch(Handle handle, String sql)
    {
        super(handle, sql);
    }

    @Override
    public <R> R mapResultSet(ResultSetMapper<R> mapper) {
        return execute(returningResults()).mapResultSet(mapper);
    }

    /**
     * Execute the batch
     *
     * @return the number of rows modified or inserted per batch part.
     */
    public int[] execute() {
        return internalBatchExecute().updateCounts;
    }

    public ResultIterator<Integer> executeAndGetModCount() {
        StatementContext ctx = getContext();
        final int[] modCount = execute();
        return new ResultIterator<Integer>() {
            int pos = 0;
            @Override
            public boolean hasNext() {
                return pos < modCount.length;
            }

            @Override
            public Integer next() {
                if (!hasNext()) {
                    throw new NoSuchElementException();
                }
                return modCount[pos++];
            }

            @Override
            public StatementContext getContext() {
                return ctx;
            }

            @Override
            public void close() {
            }
        };
    }

    public ResultBearing executeAndReturnGeneratedKeys(String... columnNames) {
        return execute(returningGeneratedKeys(columnNames));
    }

    /**
     * Executes the batch, returning the result obtained from the given {@link ResultProducer}.
     *
     * @param <R> the type of the result
     * @param producer the result producer.
     * @return value returned by the result producer.
     */
    public <R> R execute(ResultProducer<R> producer) {
        try {
            return producer.produce(() -> internalBatchExecute().stmt, getContext());
        } catch (SQLException e) {
            try {
                close();
            } catch (Exception e1) {
                e.addSuppressed(e1);
            }
            throw new UnableToProduceResultException("Exception producing batch result", e, getContext());
        }
    }

    private static class ExecutedBatch {
        final PreparedStatement stmt;
        final int[] updateCounts;

        ExecutedBatch(PreparedStatement stmt, int[] updateCounts) {
            this.stmt = stmt;
            this.updateCounts = updateCounts;
        }
    }

    private ExecutedBatch internalBatchExecute() {
        if (!getBinding().isEmpty()) {
            add();
        }
        if (bindings.isEmpty()) {
            throw new IllegalStateException("No batch parts to execute");
        }

        String renderedSql = getConfig(SqlStatements.class)
                .getTemplateEngine()
                .render(getSql(), getContext());

        ParsedSql parsedSql = getConfig(SqlStatements.class)
                .getSqlParser()
                .parse(renderedSql, getContext());
        String sql = parsedSql.getSql();
        ParsedParameters parsedParameters = parsedSql.getParameters();

        try {
            final PreparedStatement stmt;
<<<<<<< HEAD
=======
            String sql = rewritten.getSql();
            getContext().setRewrittenSql(sql);
>>>>>>> c1833790
            try {
                StatementBuilder statementBuilder = getHandle().getStatementBuilder();
                Connection connection = getHandle().getConnection();
                stmt = statementBuilder.create(connection, sql, getContext());
                addCleanable(() -> statementBuilder.close(connection, sql, stmt));
            }
            catch (SQLException e) {
                throw new UnableToCreateStatementException(e, getContext());
            }


            try {
                for (Binding binding : bindings) {
                    ArgumentBinder.bind(parsedParameters, binding, stmt, getContext());
                    stmt.addBatch();
                }
            }
            catch (SQLException e) {
                throw new UnableToExecuteStatementException("Exception while binding parameters", e, getContext());
            }

            beforeExecution(stmt);

            try {
                final long start = System.nanoTime();
                final int[] rs =  stmt.executeBatch();
                final long elapsedTime = System.nanoTime() - start;
                LOG.trace("Prepared batch of {} parts executed in {}ms", bindings.size(), elapsedTime / 1000000L, parsedSql);
                getConfig(SqlStatements.class).getTimingCollector().collect(elapsedTime, getContext());

                afterExecution(stmt);

                return new ExecutedBatch(stmt, rs);
            }
            catch (SQLException e) {
                throw new UnableToExecuteStatementException(Batch.mungeBatchException(e), getContext());
            }
        }
        finally {
            bindings.clear();
        }
    }

    /**
     * Add the current binding as a saved batch and clear the binding.
     * @return this
     */
    public PreparedBatch add()
    {
        bindings.add(getBinding());
        getContext().setBinding(new Binding());
        return this;
    }

    /**
     * Bind arguments positionally, add the binding as a saved batch, and
     * then clear the current binding.
     * @param args the positional arguments to bind
     * @return this
     */
    public PreparedBatch add(Object... args)
    {
        for(int i = 0; i < args.length; i++) {
            bind(i, args[i]);
        }
        add();
        return this;
    }

    /**
     * Bind arguments from a Map, add the binding as a saved batch,
     * then clear the current binding.
     *
     * @param args map to bind arguments from for named parameters on the statement
     * @return this
     */
    public PreparedBatch add(Map<String, ?> args)
    {
        bindMap(args);
        add();
        return this;
    }

    /**
     * @return the number of bindings which are in this batch
     */
    public int size()
    {
        return bindings.size();
    }
}<|MERGE_RESOLUTION|>--- conflicted
+++ resolved
@@ -147,20 +147,17 @@
         String renderedSql = getConfig(SqlStatements.class)
                 .getTemplateEngine()
                 .render(getSql(), getContext());
+        getContext().setRenderedSql(renderedSql);
 
         ParsedSql parsedSql = getConfig(SqlStatements.class)
                 .getSqlParser()
                 .parse(renderedSql, getContext());
         String sql = parsedSql.getSql();
         ParsedParameters parsedParameters = parsedSql.getParameters();
+        getContext().setParsedSql(sql);
 
         try {
             final PreparedStatement stmt;
-<<<<<<< HEAD
-=======
-            String sql = rewritten.getSql();
-            getContext().setRewrittenSql(sql);
->>>>>>> c1833790
             try {
                 StatementBuilder statementBuilder = getHandle().getStatementBuilder();
                 Connection connection = getHandle().getConnection();
