/*
 * Licensed under the Apache License, Version 2.0 (the "License");
 * you may not use this file except in compliance with the License.
 * You may obtain a copy of the License at
 *
 * http://www.apache.org/licenses/LICENSE-2.0
 *
 * Unless required by applicable law or agreed to in writing, software
 * distributed under the License is distributed on an "AS IS" BASIS,
 * WITHOUT WARRANTIES OR CONDITIONS OF ANY KIND, either express or implied.
 * See the License for the specific language governing permissions and
 * limitations under the License.
 */
package org.jdbi.v3.core.mapper;

import java.lang.reflect.Type;
import java.sql.ResultSet;
import java.sql.SQLException;
import java.util.IdentityHashMap;
import java.util.Map;
import java.util.Optional;
import org.jdbi.v3.core.config.ConfigRegistry;

import static org.jdbi.v3.core.generic.GenericTypes.getErasedType;

/**
 * Column mapper factory which knows how to map java primitives:
 * <ul>
 *     <li>{@code boolean}</li>
 *     <li>{@code byte}</li>
 *     <li>{@code char}</li>
 *     <li>{@code short}</li>
 *     <li>{@code int}</li>
 *     <li>{@code long}</li>
 *     <li>{@code float}</li>
 *     <li>{@code double}</li>
 * </ul>
 */
class PrimitiveMapperFactory implements ColumnMapperFactory {
<<<<<<< HEAD
    private static final Map<Class<?>, ColumnMapper<?>> MAPPERS = new IdentityHashMap<>();
=======
    private final Map<Class<?>, ColumnMapper<?>> mappers = new HashMap<>();
>>>>>>> e894990f

    PrimitiveMapperFactory() {
        mappers.put(boolean.class, primitiveMapper(ResultSet::getBoolean));
        mappers.put(byte.class, primitiveMapper(ResultSet::getByte));
        mappers.put(char.class, primitiveMapper(PrimitiveMapperFactory::getChar));
        mappers.put(short.class, primitiveMapper(ResultSet::getShort));
        mappers.put(int.class, primitiveMapper(ResultSet::getInt));
        mappers.put(long.class, primitiveMapper(ResultSet::getLong));
        mappers.put(float.class, primitiveMapper(ResultSet::getFloat));
        mappers.put(double.class, primitiveMapper(ResultSet::getDouble));
    }

    @Override
    public Optional<ColumnMapper<?>> build(Type type, ConfigRegistry config) {
        Class<?> rawType = getErasedType(type);

        return Optional.ofNullable(mappers.get(rawType));
    }

    private static <T> ColumnMapper<T> primitiveMapper(ColumnGetter<T> getter) {
        return (r, i, ctx) -> getter.get(r, i);
    }

    private static char getChar(ResultSet r, int i) throws SQLException {
        Character character = getCharacter(r, i);
        return character == null ? '\000' : character;
    }

    private static Character getCharacter(ResultSet r, int i) throws SQLException {
        String s = r.getString(i);
        if (s != null && !s.isEmpty()) {
            return s.charAt(0);
        }
        return null;
    }
}<|MERGE_RESOLUTION|>--- conflicted
+++ resolved
@@ -37,11 +37,7 @@
  * </ul>
  */
 class PrimitiveMapperFactory implements ColumnMapperFactory {
-<<<<<<< HEAD
-    private static final Map<Class<?>, ColumnMapper<?>> MAPPERS = new IdentityHashMap<>();
-=======
-    private final Map<Class<?>, ColumnMapper<?>> mappers = new HashMap<>();
->>>>>>> e894990f
+    private final Map<Class<?>, ColumnMapper<?>> mappers = new IdentityHashMap<>();
 
     PrimitiveMapperFactory() {
         mappers.put(boolean.class, primitiveMapper(ResultSet::getBoolean));
