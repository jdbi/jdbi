/*
 * Licensed under the Apache License, Version 2.0 (the "License");
 * you may not use this file except in compliance with the License.
 * You may obtain a copy of the License at
 *
 * http://www.apache.org/licenses/LICENSE-2.0
 *
 * Unless required by applicable law or agreed to in writing, software
 * distributed under the License is distributed on an "AS IS" BASIS,
 * WITHOUT WARRANTIES OR CONDITIONS OF ANY KIND, either express or implied.
 * See the License for the specific language governing permissions and
 * limitations under the License.
 */
package org.jdbi.v3.core;

import java.io.Closeable;
import java.sql.Connection;
import java.sql.SQLException;
import java.util.ArrayList;
import java.util.List;

import org.jdbi.v3.core.config.ConfigRegistry;
import org.jdbi.v3.core.config.Configurable;
import org.jdbi.v3.core.extension.ExtensionMethod;
import org.jdbi.v3.core.extension.Extensions;
import org.jdbi.v3.core.extension.NoSuchExtensionException;
import org.jdbi.v3.core.statement.Batch;
import org.jdbi.v3.core.statement.Call;
import org.jdbi.v3.core.statement.PreparedBatch;
import org.jdbi.v3.core.statement.Query;
import org.jdbi.v3.core.statement.Script;
import org.jdbi.v3.core.statement.StatementBuilder;
import org.jdbi.v3.core.statement.Update;
import org.jdbi.v3.core.transaction.TransactionException;
import org.jdbi.v3.core.transaction.TransactionHandler;
import org.jdbi.v3.core.transaction.TransactionIsolationLevel;
import org.jdbi.v3.core.transaction.UnableToManipulateTransactionIsolationLevelException;
import org.slf4j.Logger;
import org.slf4j.LoggerFactory;

import static java.util.Objects.requireNonNull;
import static java.util.concurrent.TimeUnit.MILLISECONDS;
import static java.util.concurrent.TimeUnit.NANOSECONDS;

/**
 * This represents a connection to the database system. It is a wrapper around
 * a JDBC Connection object.  Handle provides essential methods for transaction
 * management, statement creation, and other operations tied to the database session.
 */
public class Handle implements Closeable, Configurable<Handle> {
    private static final Logger LOG = LoggerFactory.getLogger(Handle.class);

    private final Jdbi jdbi;
    private final ConnectionCloser closer;
    private final TransactionHandler transactions;
    private final Connection connection;
    private final boolean forceEndTransactions;

    private ThreadLocal<ConfigRegistry> localConfig;
    private ThreadLocal<ExtensionMethod> localExtensionMethod;
    private StatementBuilder statementBuilder;

    private boolean closed = false;

<<<<<<< HEAD
    Handle(Jdbi jdbi,
           ConfigRegistry config,
=======
    Handle(ConfigRegistry localConfig,
>>>>>>> 42c85599
           ConnectionCloser closer,
           TransactionHandler transactions,
           StatementBuilder statementBuilder,
           Connection connection) {
        this.jdbi = jdbi;
        this.closer = closer;
        this.transactions = transactions;
        this.connection = connection;

        this.localConfig = ThreadLocal.withInitial(() -> localConfig);
        this.localExtensionMethod = new ThreadLocal<>();
        this.statementBuilder = statementBuilder;
        this.forceEndTransactions = !transactions.isInTransaction(this);
    }

    public Jdbi getJdbi() {
        return jdbi;
    }

    @Override
    public ConfigRegistry getConfig() {
        return localConfig.get();
    }

    void setConfig(ConfigRegistry config) {
        this.localConfig.set(config);
    }

    void setLocalConfig(ThreadLocal<ConfigRegistry> configThreadLocal) {
        this.localConfig = configThreadLocal;
    }

    /**
     * Get the JDBC Connection this Handle uses.
     *
     * @return the JDBC Connection this Handle uses
     */
    public Connection getConnection() {
        return this.connection;
    }

    /**
     * @return the current {@link StatementBuilder}
     */
    public StatementBuilder getStatementBuilder() {
        return statementBuilder;
    }

    /**
     * Specify the statement builder to use for this handle.
     * @param builder StatementBuilder to be used
     * @return this
     */
    public Handle setStatementBuilder(StatementBuilder builder) {
        this.statementBuilder = builder;
        return this;
    }

    /**
     * Closes the handle, its connection, and any other database resources it is holding.
     *
     * @throws CloseException if any resources throw exception while closing
     * @throws TransactionException if called while the handle has a transaction open. The open transaction will be
     * rolled back.
     */
    @Override
    public void close() {
        final List<Throwable> suppressed = new ArrayList<>();
        if (closed) {
            return;
        }

        boolean wasInTransaction = false;
        if (forceEndTransactions && localConfig.get().get(Handles.class).isForceEndTransactions()) {
            try {
                wasInTransaction = isInTransaction();
            } catch (Exception e) {
                suppressed.add(e);
            }
        }

        localExtensionMethod.remove();
        localConfig.remove();

        if (wasInTransaction) {
            try {
                rollback();
            } catch (Exception e) {
                suppressed.add(e);
            }
        }

        try {
            statementBuilder.close(getConnection());
        } catch (Exception e) {
            suppressed.add(e);
        }

        try {
            closer.close(connection);

            if (!suppressed.isEmpty()) {
                final Throwable original = suppressed.remove(0);
                suppressed.forEach(original::addSuppressed);
                throw new CloseException("Failed to clear transaction status on close", original);
            }
            if (wasInTransaction) {
                throw new TransactionException("Improper transaction handling detected: A Handle with an open "
                    + "transaction was closed. Transactions must be explicitly committed or rolled back "
                    + "before closing the Handle. "
                    + "Jdbi has rolled back this transaction automatically. "
                    + "This check may be disabled by calling getConfig(Handles.class).setForceEndTransactions(false).");
            }
        } catch (SQLException e) {
            CloseException ce = new CloseException("Unable to close Connection", e);
            suppressed.forEach(ce::addSuppressed);
            throw ce;
        } finally {
            LOG.trace("Handle [{}] released", this);
            closed = true;
        }
    }

    /**
     * @return whether the Handle is closed
     */
    public boolean isClosed() {
        return closed;
    }

    /**
     * Convenience method which creates a query with the given positional arguments
     * @param sql SQL or named statement
     * @param args arguments to bind positionally
     * @return query object
     */
    public Query select(String sql, Object... args) {
        Query query = this.createQuery(sql);
        int position = 0;
        for (Object arg : args) {
            query.bind(position++, arg);
        }
        return query;
    }

    /**
     * Execute a SQL statement, and return the number of rows affected by the statement.
     *
     * @param sql the SQL statement to execute, using positional parameters (if any)
     * @param args positional arguments
     *
     * @return the number of rows affected
     */
    public int execute(String sql, Object... args) {
        Update stmt = createUpdate(sql);
        int position = 0;
        for (Object arg : args) {
            stmt.bind(position++, arg);
        }
        return stmt.execute();
    }

    /**
     * Create a non-prepared (no bound parameters, but different SQL) batch statement.
     * @return empty batch
     * @see Handle#prepareBatch(String)
     */
    public Batch createBatch() {
        return new Batch(this);
    }

    /**
     * Prepare a batch to execute. This is for efficiently executing more than one
     * of the same statements with different parameters bound.
     *
     * @param sql the batch SQL
     * @return a batch which can have "statements" added
     */
    public PreparedBatch prepareBatch(String sql) {
        return new PreparedBatch(this, sql);
    }

    /**
     * Create a call to a stored procedure.
     *
     * @param sql the stored procedure sql
     *
     * @return the Call
     */
    public Call createCall(String sql) {
        return new Call(this, sql);
    }

    /**
     * Return a Query instance that executes a statement
     * with bound parameters and maps the result set into Java types.
     * @param sql SQL that may return results
     * @return a Query builder
     */
    public Query createQuery(String sql) {
        return new Query(this, sql);
    }

    /**
     * Creates a Script from the given SQL script.
     *
     * @param sql the SQL script
     *
     * @return the created Script
     */
    public Script createScript(String sql) {
        return new Script(this, sql);
    }

    /**
     * Create an Insert or Update statement which returns the number of rows modified.
     *
     * @param sql the statement sql
     *
     * @return the Update builder
     */
    public Update createUpdate(String sql) {
        return new Update(this, sql);
    }

    /**
     * @return whether the handle is in a transaction. Delegates to the underlying
     *         {@link TransactionHandler}.
     */
    public boolean isInTransaction() {
        return transactions.isInTransaction(this);
    }

    /**
     * Start a transaction.
     *
     * @return the same handle
     */
    public Handle begin() {
        transactions.begin(this);
        LOG.trace("Handle [{}] begin transaction", this);
        return this;
    }

    /**
     * Commit a transaction.
     *
     * @return the same handle
     */
    public Handle commit() {
        final long start = System.nanoTime();
        transactions.commit(this);
        LOG.trace("Handle [{}] commit transaction in {}ms", this, msSince(start));
        return this;
    }

    /**
     * Rollback a transaction.
     *
     * @return the same handle
     */
    public Handle rollback() {
        final long start = System.nanoTime();
        transactions.rollback(this);
        LOG.trace("Handle [{}] rollback transaction in {}ms", this, msSince(start));
        return this;
    }

    /**
     * Rollback a transaction to a named savepoint.
     *
     * @param savepointName the name of the savepoint, previously declared with {@link Handle#savepoint}
     *
     * @return the same handle
     */
    public Handle rollbackToSavepoint(String savepointName) {
        final long start = System.nanoTime();
        transactions.rollbackToSavepoint(this, savepointName);
        LOG.trace("Handle [{}] rollback to savepoint \"{}\" in {}ms", this, savepointName, msSince(start));
        return this;
    }

    private static long msSince(final long start) {
        return MILLISECONDS.convert(System.nanoTime() - start, NANOSECONDS);
    }

    /**
     * Create a transaction savepoint with the name provided.
     *
     * @param name The name of the savepoint
     * @return The same handle
     */
    public Handle savepoint(String name) {
        transactions.savepoint(this, name);
        LOG.trace("Handle [{}] savepoint \"{}\"", this, name);
        return this;
    }

    /**
     * Release a previously created savepoint.
     *
     * @param savepointName the name of the savepoint to release
     * @return the same handle
     */
    public Handle release(String savepointName) {
        transactions.releaseSavepoint(this, savepointName);
        LOG.trace("Handle [{}] release savepoint \"{}\"", this, savepointName);
        return this;
    }

    /**
     * @see Connection#isReadOnly()
     * @return whether the connection is in read-only mode
     */
    public boolean isReadOnly() {
        try {
            return connection.isReadOnly();
        } catch (SQLException e) {
            throw new UnableToManipulateTransactionIsolationLevelException("Could not getReadOnly", e);
        }
    }

    /**
     * Set the Handle readOnly.
     * This acts as a hint to the database to improve performance or concurrency.
     *
     * May not be called in an active transaction!
     *
     * @see Connection#setReadOnly(boolean)
     * @param readOnly whether the Handle is readOnly
     * @return this Handle
     */
    public Handle setReadOnly(boolean readOnly) {
        try {
            connection.setReadOnly(readOnly);
        } catch (SQLException e) {
            throw new UnableToManipulateTransactionIsolationLevelException("Could not setReadOnly", e);
        }
        return this;
    }

    /**
     * Executes <code>callback</code> in a transaction, and returns the result of the callback.
     *
     * @param callback a callback which will receive an open handle, in a transaction.
     * @param <R> type returned by callback
     * @param <X> exception type thrown by the callback, if any
     *
     * @return value returned from the callback
     *
     * @throws X any exception thrown by the callback
     */
    public <R, X extends Exception> R inTransaction(HandleCallback<R, X> callback) throws X {
        return isInTransaction()
            ? callback.withHandle(this)
            : transactions.inTransaction(this, callback);
    }

    /**
     * Executes <code>callback</code> in a transaction.
     *
     * @param consumer a callback which will receive an open handle, in a transaction.
     * @param <X> exception type thrown by the callback, if any
     *
     * @throws X any exception thrown by the callback
     */
    public <X extends Exception> void useTransaction(final HandleConsumer<X> consumer) throws X {
        inTransaction(consumer.asCallback());
    }

    /**
     * Executes <code>callback</code> in a transaction, and returns the result of the callback.
     *
     * <p>
     * This form accepts a transaction isolation level which will be applied to the connection
     * for the scope of this transaction, after which the original isolation level will be restored.
     * </p>
     * @param level the transaction isolation level which will be applied to the connection for the scope of this
     *              transaction, after which the original isolation level will be restored.
     * @param callback a callback which will receive an open handle, in a transaction.
     * @param <R> type returned by callback
     * @param <X> exception type thrown by the callback, if any
     *
     * @return value returned from the callback
     *
     * @throws X any exception thrown by the callback
     */
    public <R, X extends Exception> R inTransaction(TransactionIsolationLevel level, HandleCallback<R, X> callback) throws X {
        if (isInTransaction()) {
            TransactionIsolationLevel currentLevel = getTransactionIsolationLevel();
            if (currentLevel != level && level != TransactionIsolationLevel.UNKNOWN) {
                throw new TransactionException(
                    "Tried to execute nested transaction with isolation level " + level + ", "
                    + "but already running in a transaction with isolation level " + currentLevel + ".");
            }
            return callback.withHandle(this);
        }

        try (TransactionResetter tr = new TransactionResetter(getTransactionIsolationLevel())) {
            setTransactionIsolation(level);
            return transactions.inTransaction(this, level, callback);
        }
    }

    /**
     * Executes <code>callback</code> in a transaction.
     *
     * <p>
     * This form accepts a transaction isolation level which will be applied to the connection
     * for the scope of this transaction, after which the original isolation level will be restored.
     * </p>
     * @param level the transaction isolation level which will be applied to the connection for the scope of this
     *              transaction, after which the original isolation level will be restored.
     * @param consumer a callback which will receive an open handle, in a transaction.
     * @param <X> exception type thrown by the callback, if any
     * @throws X any exception thrown by the callback
     */
    public <X extends Exception> void useTransaction(TransactionIsolationLevel level, HandleConsumer<X> consumer) throws X {
        inTransaction(level, consumer.asCallback());
    }

    /**
     * Set the transaction isolation level on the underlying connection.
     *
     * @throws UnableToManipulateTransactionIsolationLevelException if isolation level is not supported by the underlying connection or JDBC driver
     *
     * @param level the isolation level to use
     */
    public void setTransactionIsolation(TransactionIsolationLevel level) {
        if (level != TransactionIsolationLevel.UNKNOWN) {
            setTransactionIsolation(level.intValue());
        }
    }

    /**
     * Set the transaction isolation level on the underlying connection.
     *
     * @param level the isolation level to use
     */
    public void setTransactionIsolation(int level) {
        try {
            if (connection.getTransactionIsolation() != level) {
                connection.setTransactionIsolation(level);
            }
        } catch (SQLException e) {
            throw new UnableToManipulateTransactionIsolationLevelException(level, e);
        }
    }

    /**
     * Obtain the current transaction isolation level.
     *
     * @return the current isolation level on the underlying connection
     */
    public TransactionIsolationLevel getTransactionIsolationLevel() {
        try {
            return TransactionIsolationLevel.valueOf(connection.getTransactionIsolation());
        } catch (SQLException e) {
            throw new UnableToManipulateTransactionIsolationLevelException("unable to access current setting", e);
        }
    }

    /**
     * Create a Jdbi extension object of the specified type bound to this handle. The returned extension's lifecycle is
     * coupled to the lifecycle of this handle. Closing the handle will render the extension unusable.
     *
     * @param extensionType the extension class
     * @param <T> the extension type
     * @return the new extension object bound to this handle
     */
    public <T> T attach(Class<T> extensionType) {
        return getConfig(Extensions.class)
                .findFor(extensionType, ConstantHandleSupplier.of(this))
                .orElseThrow(() -> new NoSuchExtensionException("Extension not found: " + extensionType));
    }

    /**
     * @return the extension method currently bound to the handle's context
     */
    public ExtensionMethod getExtensionMethod() {
        return localExtensionMethod.get();
    }

    void setExtensionMethod(ExtensionMethod extensionMethod) {
        this.localExtensionMethod.set(extensionMethod);
    }

    void setLocalExtensionMethod(ThreadLocal<ExtensionMethod> extensionMethodThreadLocal) {
        this.localExtensionMethod = requireNonNull(extensionMethodThreadLocal);
    }

    interface ConnectionCloser {
        void close(Connection conn) throws SQLException;
    }

    private class TransactionResetter implements Closeable {

        private final TransactionIsolationLevel initial;

        TransactionResetter(TransactionIsolationLevel initial) {
            this.initial = initial;
        }

        @Override
        public void close() {
            setTransactionIsolation(initial);
        }
    }
}<|MERGE_RESOLUTION|>--- conflicted
+++ resolved
@@ -62,12 +62,8 @@
 
     private boolean closed = false;
 
-<<<<<<< HEAD
     Handle(Jdbi jdbi,
-           ConfigRegistry config,
-=======
-    Handle(ConfigRegistry localConfig,
->>>>>>> 42c85599
+           ConfigRegistry localConfig,
            ConnectionCloser closer,
            TransactionHandler transactions,
            StatementBuilder statementBuilder,
