/*
 * Licensed under the Apache License, Version 2.0 (the "License");
 * you may not use this file except in compliance with the License.
 * You may obtain a copy of the License at
 *
 * http://www.apache.org/licenses/LICENSE-2.0
 *
 * Unless required by applicable law or agreed to in writing, software
 * distributed under the License is distributed on an "AS IS" BASIS,
 * WITHOUT WARRANTIES OR CONDITIONS OF ANY KIND, either express or implied.
 * See the License for the specific language governing permissions and
 * limitations under the License.
 */
package org.jdbi.v3;

import static java.util.Spliterators.spliteratorUnknownSize;

import java.util.List;
import java.util.Optional;
import java.util.Spliterator;
import java.util.stream.Collector;
import java.util.stream.Collectors;
import java.util.stream.Stream;
import java.util.stream.StreamSupport;

public interface ResultBearing<T> extends Iterable<T>
{
    @Override
    ResultIterator<T> iterator();

    /**
     * Get the only row in the result set.
     * @throws IllegalStateException if zero or multiple rows are returned
     * @return the object mapped from the singular row in the results
     */
    default T findOnly() {
        try (ResultIterator<T> iter = iterator()) {
            if (!iter.hasNext()) {
                throw new IllegalStateException("No element found in 'only'");
            }

            final T r = iter.next();

            if (iter.hasNext()) {
                throw new IllegalStateException("Multiple elements found in 'only'");
            }

            return r;
        }
    }

    /**
     * Get the first row in the result set, if present.
     */
    default Optional<T> findFirst() {
        try (ResultIterator<T> iter = iterator()) {
            return iter.hasNext() ? Optional.of(iter.next()) : Optional.empty();
        }
    }

    /**
     * Executes the SQL statement and returns the stream of results.
     *
     * <p>
     * Note: the returned stream owns database resources, and must be closed via a call to {@link Stream#close()}, or
     * by using the stream in a try-with-resources block:
     * </p>
     *
     * <pre>
     * try (Stream&lt;T> stream = query.stream()) {
     *   // do stuff with stream
     * }
     * </pre>
     */
    default Stream<T> stream() {
        ResultIterator<T> iterator = iterator();
<<<<<<< HEAD
        Spliterator<T> spliterator = spliteratorUnknownSize(iterator, 0);
        Stream<T> stream = StreamSupport.stream(spliterator, false)
                .onClose(iterator::close);
        return new SelfClosingStream<>(stream);
=======
        return StreamSupport.stream(spliteratorUnknownSize(iterator, 0), false)
                .onClose(iterator::close);
>>>>>>> cca5679b
    }

    default List<T> list() {
        return collect(Collectors.toList());
    }

    /**
     * Collect the query results into a container specified by a collector.
     *
     * @param collector       the collector
     * @param <R>             the generic type of the container
     * @return the container with the query result
     */
    default <R> R collect(Collector<T, ?, R> collector) {
        try (Stream<T> stream = stream()) {
            return stream.collect(collector);
        }
    }

}<|MERGE_RESOLUTION|>--- conflicted
+++ resolved
@@ -74,15 +74,9 @@
      */
     default Stream<T> stream() {
         ResultIterator<T> iterator = iterator();
-<<<<<<< HEAD
-        Spliterator<T> spliterator = spliteratorUnknownSize(iterator, 0);
-        Stream<T> stream = StreamSupport.stream(spliterator, false)
+        Stream<T> stream = StreamSupport.stream(spliteratorUnknownSize(iterator, 0), false)
                 .onClose(iterator::close);
         return new SelfClosingStream<>(stream);
-=======
-        return StreamSupport.stream(spliteratorUnknownSize(iterator, 0), false)
-                .onClose(iterator::close);
->>>>>>> cca5679b
     }
 
     default List<T> list() {
