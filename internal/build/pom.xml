<?xml version="1.0" encoding="UTF-8"?>
<!--
~   Licensed under the Apache License, Version 2.0 (the "License");
~   you may not use this file except in compliance with the License.
~   You may obtain a copy of the License at
~
~   http://www.apache.org/licenses/LICENSE-2.0
~
~   Unless required by applicable law or agreed to in writing, software
~   distributed under the License is distributed on an "AS IS" BASIS,
~   WITHOUT WARRANTIES OR CONDITIONS OF ANY KIND, either express or implied.
~   See the License for the specific language governing permissions and
~   limitations under the License.
-->
<project xmlns="http://maven.apache.org/POM/4.0.0" xmlns:xsi="http://www.w3.org/2001/XMLSchema-instance" xsi:schemaLocation="http://maven.apache.org/POM/4.0.0 https://maven.apache.org/xsd/maven-4.0.0.xsd">
    <modelVersion>4.0.0</modelVersion>

    <parent>
        <groupId>org.jdbi.internal</groupId>
        <artifactId>jdbi3-root</artifactId>
        <version>3.43.1-SNAPSHOT</version>
        <relativePath>../root</relativePath>
    </parent>

    <groupId>org.jdbi</groupId>
    <artifactId>jdbi3-build-parent</artifactId>
    <packaging>pom</packaging>

    <name>jdbi3 - internal - build parent</name>
    <description>Jdbi3 build settings. This is a Jdbi internal module and not part of the public API.</description>

    <!-- do not remove URL and SCM, otherwise OSS refuses to accept the release -->
    <url>https://jdbi.org/</url>

    <licenses>
        <license>
            <name>Apache License 2.0</name>
            <url>https://www.apache.org/licenses/LICENSE-2.0.html</url>
            <distribution>repo</distribution>
        </license>
    </licenses>

    <developers>
        <developer>
            <id>jdbi</id>
            <name>The Jdbi Team</name>
            <url>https://github.com/jdbi/jdbi/blob/master/CONTRIBUTORS.md</url>
        </developer>
    </developers>

    <scm>
        <connection>scm:git:git://github.com/jdbi/jdbi.git</connection>
        <developerConnection>scm:git:git@github.com:jdbi/jdbi.git</developerConnection>
        <tag>HEAD</tag>
        <url>https://github.com/jdbi/jdbi/</url>
    </scm>

    <properties>
        <basepom.at-end.deploy>true</basepom.at-end.deploy>
        <basepom.check.fail-all>true</basepom.check.fail-all>
        <basepom.it.skip>true</basepom.it.skip>
        <basepom.it.timeout>600</basepom.it.timeout>
        <basepom.javadoc.exclude-package-names>*.internal.*:*.internal</basepom.javadoc.exclude-package-names>
        <basepom.javadoc.legacy-mode>true</basepom.javadoc.legacy-mode>
        <basepom.maven.version>3.9.0</basepom.maven.version>
        <basepom.nexus-staging.staging-url>https://oss.sonatype.org/</basepom.nexus-staging.staging-url>
        <basepom.release.profiles>basepom.deploy-release,jdbi-release</basepom.release.profiles>
        <basepom.release.tag-name-format>v@{project.version}</basepom.release.tag-name-format>
        <basepom.test.fork-count>4</basepom.test.fork-count>
        <basepom.test.timeout>240</basepom.test.timeout>
        <dep.antlr.version>4.13.1</dep.antlr.version>
        <dep.asciidoctorj-diagram.version>2.2.14</dep.asciidoctorj-diagram.version>
        <dep.asciidoctorj.version>2.5.10</dep.asciidoctorj.version>
        <dep.assertj.version>3.25.1</dep.assertj.version>
        <dep.caffeine.version>3.1.8</dep.caffeine.version>
        <dep.checkerframework.version>3.42.0</dep.checkerframework.version>
        <dep.commons-compress.version>1.25.0</dep.commons-compress.version>
        <dep.commons-lang.version>3.14.0</dep.commons-lang.version>
        <dep.commons-text.version>1.11.0</dep.commons-text.version>
        <!-- derby 10.16 is JDK 17 only, keep it on 10.15 for now -->
        <dep.derby.version>10.15.2.0</dep.derby.version>
        <dep.detekt.version>1.23.4</dep.detekt.version>
        <dep.errorprone.version>2.24.0</dep.errorprone.version>
        <dep.flyway.version>9.22.3</dep.flyway.version>
        <dep.freebuilder.version>2.8.0</dep.freebuilder.version>
        <dep.freemarker.version>2.3.32</dep.freemarker.version>
        <dep.gson-java8-datatype.version>1.1.0</dep.gson-java8-datatype.version>
        <dep.gson.version>2.10.1</dep.gson.version>
        <dep.guava.version>33.0.0-jre</dep.guava.version>
        <dep.guice.version>5.1.0</dep.guice.version>
        <dep.h2.version>2.2.224</dep.h2.version>
        <dep.hikari-cp.version>5.1.0</dep.hikari-cp.version>
        <dep.hsqldb.version>2.7.2</dep.hsqldb.version>
        <dep.immutables.version>2.10.0</dep.immutables.version>
        <dep.jackson2.version>2.12.7.20221012</dep.jackson2.version>
        <dep.jakarta-annotation-api.version>2.1.1</dep.jakarta-annotation-api.version>
        <dep.jakarta-inject-api.version>2.0.1.MR</dep.jakarta-inject-api.version>
        <dep.javax-inject.version>1</dep.javax-inject.version>
        <dep.jdbi-policy.version>3.43.1-SNAPSHOT</dep.jdbi-policy.version>
        <dep.jetbrainsAnnotations.version>24.1.0</dep.jetbrainsAnnotations.version>
        <dep.joda-time.version>2.12.5</dep.joda-time.version>
        <dep.jts.version>1.19.0</dep.jts.version>
        <dep.junit5.version>5.10.1</dep.junit5.version>
        <dep.kotlin.version>1.6.21</dep.kotlin.version>
        <dep.kotlinx-coroutines.version>1.6.4</dep.kotlinx-coroutines.version>
        <dep.lombok.version>1.18.30</dep.lombok.version>
        <dep.mockito.version>5.8.0</dep.mockito.version>
        <dep.moshi.version>1.15.0</dep.moshi.version>
        <dep.mssql.version>12.4.2.jre11</dep.mssql.version>
        <dep.mysql.version>8.2.0</dep.mysql.version>
        <dep.otj-pg-embedded.version>1.0.2</dep.otj-pg-embedded.version>
        <dep.pg-embedded.version>5.1.0</dep.pg-embedded.version>
        <dep.plugin.asciidoctor.version>2.2.4</dep.plugin.asciidoctor.version>
        <dep.plugin.detekt.version>1.23.4</dep.plugin.detekt.version>
        <dep.plugin.dokka.version>1.9.0</dep.plugin.dokka.version>
        <dep.plugin.flatten.version>1.5.0</dep.plugin.flatten.version>
        <dep.plugin.inline.version>1.3.0</dep.plugin.inline.version>
        <dep.plugin.javadoc.version>3.6.0</dep.plugin.javadoc.version>
        <dep.plugin.kotlin.version>1.9.22</dep.plugin.kotlin.version>
        <dep.plugin.ktlint.version>2.0.0</dep.plugin.ktlint.version>
        <dep.plugin.sortpom.version>3.3.0</dep.plugin.sortpom.version>
        <dep.postgresql.version>42.7.1</dep.postgresql.version>
        <dep.slf4j.version>1.7.36</dep.slf4j.version>
        <dep.spring.version>5.3.31</dep.spring.version>
        <dep.sqlite.version>3.44.1.0</dep.sqlite.version>
        <dep.stringtemplate4.version>4.3.4</dep.stringtemplate4.version>
        <dep.testcontainers.version>1.19.3</dep.testcontainers.version>
        <dep.vavr.version>0.9.3</dep.vavr.version>
        <jdbi.check.fail-detekt>${jdbi.check.fail-kotlin}</jdbi.check.fail-detekt>
        <jdbi.check.fail-kotlin>${basepom.check.fail-extended}</jdbi.check.fail-kotlin>
        <jdbi.check.fail-ktlint>${jdbi.check.fail-kotlin}</jdbi.check.fail-ktlint>
        <jdbi.check.skip-detekt>${jdbi.check.skip-kotlin}</jdbi.check.skip-detekt>
        <jdbi.check.skip-kotlin>${basepom.check.skip-extended}</jdbi.check.skip-kotlin>
        <jdbi.check.skip-ktlint>${jdbi.check.skip-kotlin}</jdbi.check.skip-ktlint>
        <jdbi.check.skip-sortpom>${basepom.check.skip-basic}</jdbi.check.skip-sortpom>
        <!-- see https://github.com/testcontainers/testcontainers-java/pull/8131. -->
        <!-- tc 1.19.4 will fix this but we need to retain the property for integration testing with older tc -->
        <jdbi.test.mysql-version>mysql:8.0</jdbi.test.mysql-version>
        <jdbi.test.pg-version>15</jdbi.test.pg-version>
        <jdbi.test.timezone>UTC</jdbi.test.timezone>
        <jdbi.test.language>en</jdbi.test.language>
        <jdbi.test.region>US</jdbi.test.region>
        <kotlin.compiler.apiVersion>1.6</kotlin.compiler.apiVersion>
        <kotlin.compiler.jvmTarget>${project.build.targetJdk}</kotlin.compiler.jvmTarget>
        <kotlin.compiler.languageVersion>1.6</kotlin.compiler.languageVersion>
        <no-docker>false</no-docker>
        <project.build.targetJdk>11</project.build.targetJdk>
    </properties>

    <dependencyManagement>
        <dependencies>
            <dependency>
                <groupId>com.fasterxml.jackson</groupId>
                <artifactId>jackson-bom</artifactId>
                <version>${dep.jackson2.version}</version>
                <type>pom</type>
                <scope>import</scope>
            </dependency>

            <dependency>
                <groupId>org.junit</groupId>
                <artifactId>junit-bom</artifactId>
                <version>${dep.junit5.version}</version>
                <type>pom</type>
                <scope>import</scope>
            </dependency>

            <dependency>
                <groupId>org.testcontainers</groupId>
                <artifactId>testcontainers-bom</artifactId>
                <version>${dep.testcontainers.version}</version>
                <type>pom</type>
                <scope>import</scope>
            </dependency>

            <dependency>
                <groupId>io.leangen.geantyref</groupId>
                <artifactId>geantyref</artifactId>
                <version>1.3.15</version>
            </dependency>

            <dependency>
                <groupId>com.google.guava</groupId>
                <artifactId>guava</artifactId>
                <version>${dep.guava.version}</version>
            </dependency>

            <dependency>
                <groupId>com.google.inject</groupId>
                <artifactId>guice</artifactId>
                <version>${dep.guice.version}</version>
            </dependency>

            <dependency>
                <groupId>jakarta.inject</groupId>
                <artifactId>jakarta.inject-api</artifactId>
                <version>${dep.jakarta-inject-api.version}</version>
            </dependency>

            <dependency>
                <groupId>javax.inject</groupId>
                <artifactId>javax.inject</artifactId>
                <version>${dep.javax-inject.version}</version>
            </dependency>

            <dependency>
                <groupId>com.github.ben-manes.caffeine</groupId>
                <artifactId>caffeine</artifactId>
                <version>${dep.caffeine.version}</version>
            </dependency>

            <dependency>
                <groupId>io.vavr</groupId>
                <artifactId>vavr</artifactId>
                <version>${dep.vavr.version}</version>
            </dependency>

            <dependency>
                <groupId>org.antlr</groupId>
                <artifactId>antlr4-runtime</artifactId>
                <version>${dep.antlr.version}</version>
            </dependency>

            <dependency>
                <groupId>org.immutables</groupId>
                <artifactId>value</artifactId>
                <version>${dep.immutables.version}</version>
            </dependency>

            <dependency>
                <groupId>org.inferred</groupId>
                <artifactId>freebuilder</artifactId>
                <version>${dep.freebuilder.version}</version>
            </dependency>

            <dependency>
                <groupId>org.springframework</groupId>
                <artifactId>spring-core</artifactId>
                <version>${dep.spring.version}</version>
            </dependency>

            <dependency>
                <groupId>org.springframework</groupId>
                <artifactId>spring-beans</artifactId>
                <version>${dep.spring.version}</version>
            </dependency>

            <dependency>
                <groupId>org.springframework</groupId>
                <artifactId>spring-jdbc</artifactId>
                <version>${dep.spring.version}</version>
            </dependency>

            <dependency>
                <groupId>org.springframework</groupId>
                <artifactId>spring-tx</artifactId>
                <version>${dep.spring.version}</version>
            </dependency>

            <dependency>
                <groupId>org.springframework</groupId>
                <artifactId>spring-context</artifactId>
                <version>${dep.spring.version}</version>
            </dependency>

            <dependency>
                <groupId>org.springframework</groupId>
                <artifactId>spring-test</artifactId>
                <version>${dep.spring.version}</version>
            </dependency>

            <dependency>
                <groupId>com.google.code.gson</groupId>
                <artifactId>gson</artifactId>
                <version>${dep.gson.version}</version>
            </dependency>

            <dependency>
                <groupId>net.dongliu</groupId>
                <artifactId>gson-java8-datatype</artifactId>
                <version>${dep.gson-java8-datatype.version}</version>
            </dependency>

            <dependency>
                <groupId>com.squareup.moshi</groupId>
                <artifactId>moshi</artifactId>
                <version>${dep.moshi.version}</version>
            </dependency>

            <dependency>
                <groupId>org.flywaydb</groupId>
                <artifactId>flyway-core</artifactId>
                <version>${dep.flyway.version}</version>
            </dependency>

            <dependency>
                <groupId>com.h2database</groupId>
                <artifactId>h2</artifactId>
                <version>${dep.h2.version}</version>
            </dependency>

            <dependency>
                <groupId>org.hsqldb</groupId>
                <artifactId>hsqldb</artifactId>
                <version>${dep.hsqldb.version}</version>
            </dependency>

            <dependency>
                <groupId>org.postgresql</groupId>
                <artifactId>postgresql</artifactId>
                <version>${dep.postgresql.version}</version>
            </dependency>

            <dependency>
                <groupId>org.apache.derby</groupId>
                <artifactId>derby</artifactId>
                <version>${dep.derby.version}</version>
            </dependency>

            <dependency>
                <groupId>com.mysql</groupId>
                <artifactId>mysql-connector-j</artifactId>
                <version>${dep.mysql.version}</version>
            </dependency>

            <dependency>
                <groupId>com.microsoft.sqlserver</groupId>
                <artifactId>mssql-jdbc</artifactId>
                <version>${dep.mssql.version}</version>
            </dependency>

            <dependency>
                <groupId>org.locationtech.jts</groupId>
                <artifactId>jts-core</artifactId>
                <version>${dep.jts.version}</version>
            </dependency>

            <dependency>
                <groupId>com.opentable.components</groupId>
                <artifactId>otj-pg-embedded</artifactId>
                <version>${dep.otj-pg-embedded.version}</version>
            </dependency>

            <dependency>
                <groupId>de.softwareforge.testing</groupId>
                <artifactId>pg-embedded</artifactId>
                <version>${dep.pg-embedded.version}</version>
            </dependency>

            <dependency>
                <groupId>org.tukaani</groupId>
                <artifactId>xz</artifactId>
                <version>1.9</version>
            </dependency>

            <dependency>
                <groupId>org.projectlombok</groupId>
                <artifactId>lombok</artifactId>
                <version>${dep.lombok.version}</version>
            </dependency>

            <dependency>
                <groupId>org.slf4j</groupId>
                <artifactId>slf4j-api</artifactId>
                <version>${dep.slf4j.version}</version>
            </dependency>
            <dependency>
                <groupId>org.slf4j</groupId>
                <artifactId>jcl-over-slf4j</artifactId>
                <version>${dep.slf4j.version}</version>
            </dependency>
            <dependency>
                <groupId>org.slf4j</groupId>
                <artifactId>slf4j-simple</artifactId>
                <version>${dep.slf4j.version}</version>
            </dependency>

            <dependency>
                <groupId>junit</groupId>
                <artifactId>junit</artifactId>
                <version>4.13.2</version>
            </dependency>

            <dependency>
                <groupId>org.mockito</groupId>
                <artifactId>mockito-core</artifactId>
                <version>${dep.mockito.version}</version>
                <exclusions>
                    <exclusion>
                        <groupId>net.bytebuddy</groupId>
                        <artifactId>byte-buddy-agent</artifactId>
                    </exclusion>
                </exclusions>
            </dependency>

            <dependency>
                <groupId>org.mockito</groupId>
                <artifactId>mockito-junit-jupiter</artifactId>
                <version>${dep.mockito.version}</version>
            </dependency>

            <dependency>
                <groupId>org.assertj</groupId>
                <artifactId>assertj-core</artifactId>
                <version>${dep.assertj.version}</version>
            </dependency>

            <dependency>
                <groupId>org.assertj</groupId>
                <artifactId>assertj-guava</artifactId>
                <version>${dep.assertj.version}</version>
            </dependency>

            <dependency>
                <groupId>com.squareup</groupId>
                <artifactId>javapoet</artifactId>
                <version>1.13.0</version>
            </dependency>

            <dependency>
                <groupId>org.jetbrains.kotlin</groupId>
                <artifactId>kotlin-stdlib</artifactId>
                <version>${dep.kotlin.version}</version>
            </dependency>

            <dependency>
                <groupId>org.jetbrains.kotlin</groupId>
                <artifactId>kotlin-stdlib-jdk8</artifactId>
                <version>${dep.kotlin.version}</version>
            </dependency>

            <dependency>
                <groupId>org.jetbrains.kotlin</groupId>
                <artifactId>kotlin-stdlib-common</artifactId>
                <version>${dep.kotlin.version}</version>
            </dependency>

            <dependency>
                <groupId>org.jetbrains.kotlin</groupId>
                <artifactId>kotlin-reflect</artifactId>
                <version>${dep.kotlin.version}</version>
            </dependency>

            <dependency>
                <groupId>org.jetbrains.kotlin</groupId>
                <artifactId>kotlin-test</artifactId>
                <version>${dep.kotlin.version}</version>
            </dependency>

            <dependency>
                <groupId>org.jetbrains.kotlin</groupId>
                <artifactId>kotlin-test-junit5</artifactId>
                <version>${dep.kotlin.version}</version>
            </dependency>

            <dependency>
                <groupId>org.jetbrains.kotlinx</groupId>
                <artifactId>kotlinx-coroutines-core-jvm</artifactId>
                <version>${dep.kotlinx-coroutines.version}</version>
            </dependency>

            <dependency>
                <groupId>com.nhaarman</groupId>
                <artifactId>mockito-kotlin</artifactId>
                <version>1.6.0</version>
            </dependency>

            <dependency>
                <groupId>org.apache.commons</groupId>
                <artifactId>commons-text</artifactId>
                <version>${dep.commons-text.version}</version>
            </dependency>

            <dependency>
                <groupId>org.apache.commons</groupId>
                <artifactId>commons-lang3</artifactId>
                <version>${dep.commons-lang.version}</version>
            </dependency>

            <dependency>
                <groupId>org.apache.commons</groupId>
                <artifactId>commons-compress</artifactId>
                <version>${dep.commons-compress.version}</version>
            </dependency>

            <dependency>
                <groupId>org.xerial</groupId>
                <artifactId>sqlite-jdbc</artifactId>
                <version>${dep.sqlite.version}</version>
            </dependency>

            <dependency>
                <groupId>org.antlr</groupId>
                <artifactId>ST4</artifactId>
                <version>${dep.stringtemplate4.version}</version>
            </dependency>

            <dependency>
                <groupId>javax.annotation</groupId>
                <artifactId>javax.annotation-api</artifactId>
                <version>1.3.2</version>
            </dependency>

            <dependency>
                <groupId>javax.persistence</groupId>
                <artifactId>persistence-api</artifactId>
                <version>1.0.2</version>
            </dependency>

            <dependency>
                <groupId>joda-time</groupId>
                <artifactId>joda-time</artifactId>
                <version>${dep.joda-time.version}</version>
            </dependency>

            <dependency>
                <groupId>org.freemarker</groupId>
                <artifactId>freemarker</artifactId>
                <version>${dep.freemarker.version}</version>
            </dependency>

            <dependency>
                <groupId>com.zaxxer</groupId>
                <artifactId>HikariCP</artifactId>
                <version>${dep.hikari-cp.version}</version>
            </dependency>

            <dependency>
                <groupId>org.checkerframework</groupId>
                <artifactId>checker-qual</artifactId>
                <version>${dep.checkerframework.version}</version>
                <scope>provided</scope>
                <optional>true</optional>
            </dependency>

            <dependency>
                <groupId>org.jetbrains</groupId>
                <artifactId>annotations</artifactId>
                <version>${dep.jetbrainsAnnotations.version}</version>
                <scope>provided</scope>
                <optional>true</optional>
            </dependency>

            <dependency>
                <groupId>com.google.errorprone</groupId>
                <artifactId>error_prone_annotations</artifactId>
                <version>${dep.errorprone.version}</version>
                <scope>provided</scope>
                <optional>true</optional>
            </dependency>

            <dependency>
                <groupId>jakarta.annotation</groupId>
                <artifactId>jakarta.annotation-api</artifactId>
                <version>${dep.jakarta-annotation-api.version}</version>
                <scope>provided</scope>
                <optional>true</optional>
            </dependency>

        </dependencies>
    </dependencyManagement>

    <dependencies>
        <dependency>
            <groupId>org.slf4j</groupId>
            <artifactId>slf4j-simple</artifactId>
            <scope>test</scope>
        </dependency>

        <dependency>
            <groupId>org.junit.jupiter</groupId>
            <artifactId>junit-jupiter-api</artifactId>
            <scope>test</scope>
            <optional>true</optional>
        </dependency>

        <dependency>
            <groupId>org.junit.jupiter</groupId>
            <artifactId>junit-jupiter-params</artifactId>
            <scope>test</scope>
        </dependency>

        <dependency>
            <groupId>org.assertj</groupId>
            <artifactId>assertj-core</artifactId>
            <scope>test</scope>
        </dependency>
    </dependencies>

    <repositories>
        <repository>
            <releases>
                <enabled>false</enabled>
            </releases>
            <snapshots>
                <enabled>true</enabled>
                <updatePolicy>always</updatePolicy>
                <checksumPolicy>fail</checksumPolicy>
            </snapshots>
            <id>snapshots-repo</id>
            <name>Nexus Snapshots</name>
            <url>https://oss.sonatype.org/content/repositories/snapshots</url>
            <layout>default</layout>
        </repository>
    </repositories>
    <pluginRepositories>
        <pluginRepository>
            <releases>
                <enabled>false</enabled>
            </releases>
            <snapshots>
                <enabled>true</enabled>
                <updatePolicy>always</updatePolicy>
                <checksumPolicy>fail</checksumPolicy>
            </snapshots>
            <id>snapshots-repo</id>
            <name>Nexus Snapshots</name>
            <url>https://oss.sonatype.org/content/repositories/snapshots</url>
            <layout>default</layout>
        </pluginRepository>
    </pluginRepositories>

    <build>

        <defaultGoal>clean verify</defaultGoal>

        <pluginManagement>
            <plugins>
                <plugin>
                    <groupId>org.apache.maven.plugins</groupId>
                    <artifactId>maven-javadoc-plugin</artifactId>
                    <configuration>
                        <outputDirectory>${project.build.directory}/apidocs</outputDirectory>
                        <release>${project.build.targetJdk}</release>
                        <links>
                            <link>https://google.github.io/guice/api-docs/${dep.guice.version}/javadoc/</link>
                            <link>https://javaee.github.io/javaee-spec/javadocs/</link>
                            <link>https://junit.org/junit5/docs/${dep.junit5.version}/api/</link>
                            <link>https://javadoc.io/doc/org.testcontainers/jdbc/${dep.testcontainers.version}/</link>
                        </links>
                        <detectOfflineLinks>false</detectOfflineLinks>
                        <nodeprecated>false</nodeprecated>
                        <author>false</author>
                        <nohelp>true</nohelp>
                    </configuration>
                </plugin>
                <plugin>
                    <groupId>org.jetbrains.dokka</groupId>
                    <artifactId>dokka-maven-plugin</artifactId>
                    <version>${dep.plugin.dokka.version}</version>
                    <configuration>
                        <jdkVersion>${project.build.targetJdk}</jdkVersion>
                        <skip>${basepom.javadoc.skip}</skip>
                        <perPackageOptions>
                            <packageOptions>
                                <matchingRegex>.*\.internal</matchingRegex>
                                <suppress>true</suppress>
                            </packageOptions>
                        </perPackageOptions>
                    </configuration>
                </plugin>
                <plugin>
                    <groupId>org.antlr</groupId>
                    <artifactId>antlr4-maven-plugin</artifactId>
                    <version>${dep.antlr.version}</version>
                </plugin>
                <plugin>
                    <groupId>org.jetbrains.kotlin</groupId>
                    <artifactId>kotlin-maven-plugin</artifactId>
                    <version>${dep.plugin.kotlin.version}</version>
                    <configuration>
                        <jvmTarget>${kotlin.compiler.jvmTarget}</jvmTarget>
                    </configuration>
                </plugin>
                <plugin>
                    <groupId>org.asciidoctor</groupId>
                    <artifactId>asciidoctor-maven-plugin</artifactId>
                    <version>${dep.plugin.asciidoctor.version}</version>
                    <configuration>
                        <attributes>
                            <imagesdir>${project.build.directory}/generated-docs/images</imagesdir>
                        </attributes>
                        <requires>
                            <require>asciidoctor-diagram</require>
                        </requires>
                    </configuration>
                    <dependencies>
                        <dependency>
                            <groupId>org.asciidoctor</groupId>
                            <artifactId>asciidoctorj</artifactId>
                            <version>${dep.asciidoctorj.version}</version>
                        </dependency>
                        <dependency>
                            <groupId>org.asciidoctor</groupId>
                            <artifactId>asciidoctorj-diagram</artifactId>
                            <version>${dep.asciidoctorj-diagram.version}</version>
                        </dependency>
                    </dependencies>
                </plugin>
                <plugin>
                    <groupId>com.github.ekryd.sortpom</groupId>
                    <artifactId>sortpom-maven-plugin</artifactId>
                    <version>${dep.plugin.sortpom.version}</version>
                    <configuration>
                        <skip>${jdbi.check.skip-sortpom}</skip>
                        <createBackupFile>false</createBackupFile>
                        <expandEmptyElements>false</expandEmptyElements>
                        <keepBlankLines>true</keepBlankLines>
                        <lineSeparator>\n</lineSeparator>
                        <nrOfIndentSpace>4</nrOfIndentSpace>
                        <sortDependencies>scope</sortDependencies>
                        <sortProperties>true</sortProperties>
                        <spaceBeforeCloseEmptyElement>true</spaceBeforeCloseEmptyElement>
                        <predefinedSortOrder>recommended_2008_06</predefinedSortOrder>
                    </configuration>
                </plugin>

                <plugin>
                    <groupId>com.github.gantsign.maven</groupId>
                    <artifactId>ktlint-maven-plugin</artifactId>
                    <version>${dep.plugin.ktlint.version}</version>
                    <configuration>
                        <failOnViolation>${jdbi.check.fail-ktlint}</failOnViolation>
                        <skip>${jdbi.check.skip-ktlint}</skip>
                        <verbose>false</verbose>
                        <experimental>false</experimental>
                    </configuration>
                </plugin>
                <plugin>
                    <groupId>com.github.ozsie</groupId>
                    <artifactId>detekt-maven-plugin</artifactId>
                    <version>${dep.plugin.detekt.version}</version>

                    <configuration>
                        <skip>${jdbi.check.skip-detekt}</skip>
                        <jvmTarget>${kotlin.compiler.jvmTarget}</jvmTarget>
                        <failBuildOnMaxIssuesReached>${jdbi.check.fail-detekt}</failBuildOnMaxIssuesReached>
                        <configResource>policy/detekt.yml</configResource>
                    </configuration>
                    <dependencies>
                        <dependency>
                            <groupId>org.jdbi.internal</groupId>
                            <artifactId>jdbi3-policy</artifactId>
                            <version>${dep.jdbi-policy.version}</version>
                        </dependency>
                        <dependency>
                            <groupId>io.gitlab.arturbosch.detekt</groupId>
                            <artifactId>detekt-cli</artifactId>
                            <version>${dep.detekt.version}</version>
                        </dependency>
                        <!-- Detekt's first-party unbundled plugin for library authors https://detekt.dev/docs/next/rules/libraries -->
                        <dependency>
                            <groupId>io.gitlab.arturbosch.detekt</groupId>
                            <artifactId>detekt-rules-libraries</artifactId>
                            <version>${dep.detekt.version}</version>
                        </dependency>
                    </dependencies>
                </plugin>
                <plugin>
                    <groupId>org.apache.maven.plugins</groupId>
                    <artifactId>maven-pmd-plugin</artifactId>
                    <configuration>
                        <analysisCache>true</analysisCache>
                        <rulesets>
                            <ruleset>policy/pmd.xml</ruleset>
                        </rulesets>
                        <compileSourceRoots>${project.build.sourceDirectory}</compileSourceRoots>
                    </configuration>
                    <dependencies>
                        <dependency>
                            <groupId>org.jdbi.internal</groupId>
                            <artifactId>jdbi3-policy</artifactId>
                            <version>${dep.jdbi-policy.version}</version>
                        </dependency>
                    </dependencies>
                </plugin>
                <plugin>
                    <groupId>org.apache.maven.plugins</groupId>
                    <artifactId>maven-checkstyle-plugin</artifactId>
                    <configuration>
                        <configLocation>policy/checkstyle.xml</configLocation>
                        <suppressionsLocation>policy/checkstyle-suppress.xml</suppressionsLocation>
                        <sourceDirectories>${project.build.sourceDirectory},${project.build.testSourceDirectory}</sourceDirectories>
                        <excludes>**\/module-info.java</excludes>
                    </configuration>
                    <dependencies>
                        <dependency>
                            <groupId>org.jdbi.internal</groupId>
                            <artifactId>jdbi3-policy</artifactId>
                            <version>${dep.jdbi-policy.version}</version>
                        </dependency>
                    </dependencies>
                </plugin>
                <plugin>
                    <groupId>com.github.spotbugs</groupId>
                    <artifactId>spotbugs-maven-plugin</artifactId>
                    <configuration>
                        <includeFilterFiles combine.children="override">
                            <includeFilterFile>policy/spotbugs-include.xml</includeFilterFile>
                        </includeFilterFiles>
                        <excludeFilterFiles combine.children="override">
                            <excludeFilterFile>policy/spotbugs-exclude.xml</excludeFilterFile>
                        </excludeFilterFiles>
                    </configuration>
                    <dependencies>
                        <dependency>
                            <groupId>org.jdbi.internal</groupId>
                            <artifactId>jdbi3-policy</artifactId>
                            <version>${dep.jdbi-policy.version}</version>
                        </dependency>
                    </dependencies>
                </plugin>
                <plugin>
                    <groupId>org.codehaus.mojo</groupId>
                    <artifactId>flatten-maven-plugin</artifactId>
                    <version>${dep.plugin.flatten.version}</version>
                    <configuration>
                        <flattenMode>bom</flattenMode>
                        <pomElements>
                            <properties>remove</properties>
                            <distributionManagement>remove</distributionManagement>
                            <repositories>remove</repositories>
                            <dependencyManagement>interpolate</dependencyManagement>
                        </pomElements>
                    </configuration>
                </plugin>
                <plugin>
                    <groupId>org.basepom.maven</groupId>
                    <artifactId>inline-maven-plugin</artifactId>
                    <version>${dep.plugin.inline.version}</version>

                    <configuration>
                        <prefix>org.jdbi.v3.inlined</prefix>
                        <hideClasses>true</hideClasses>
                    </configuration>
                </plugin>
                <plugin>
                    <groupId>org.apache.maven.plugins</groupId>
                    <artifactId>maven-surefire-plugin</artifactId>
                    <configuration>
                        <!-- exclude "slow" group by default -->
                        <groups />
                        <!-- junit 4 and 5 -->
                        <excludedGroups>slow,org.jdbi.v3.testing.SlowTests</excludedGroups>
                        <systemPropertyVariables combine.children="override">
                            <pg-embedded.postgres-version>${jdbi.test.pg-version}</pg-embedded.postgres-version>
<<<<<<< HEAD
                            <user.timezone>${jdbi.test.timezone}</user.timezone>
                            <user.language>${jdbi.test.language}</user.language>
                            <user.region>${jdbi.test.region}</user.region>
=======
                            <jdbi.test.mysql-version>${jdbi.test.mysql-version}</jdbi.test.mysql-version>
>>>>>>> 79e914b6
                        </systemPropertyVariables>
                    </configuration>
                </plugin>
                <plugin>
                    <groupId>org.apache.maven.plugins</groupId>
                    <artifactId>maven-release-plugin</artifactId>
                    <configuration>
                        <arguments>-Dno-docker=${no-docker}</arguments>
                    </configuration>
                </plugin>
            </plugins>
        </pluginManagement>
        <plugins>
            <plugin>
                <groupId>com.github.ekryd.sortpom</groupId>
                <artifactId>sortpom-maven-plugin</artifactId>
                <executions>
                    <execution>
                        <goals>
                            <goal>sort</goal>
                        </goals>
                        <phase>validate</phase>
                    </execution>
                </executions>
            </plugin>
            <plugin>
                <groupId>org.apache.maven.plugins</groupId>
                <artifactId>maven-enforcer-plugin</artifactId>
                <executions>
                    <execution>
                        <id>enforce-jdbi</id>
                        <goals>
                            <goal>enforce</goal>
                        </goals>
                        <configuration>
                            <rules>
                                <!-- Ensure consistency -->
                                <dependencyConvergence />

                                <!-- ban non-module stuff -->
                                <bannedDependencies>
                                    <excludes>
                                        <exclude>com.google.code.findbugs:jsr305</exclude>
                                    </excludes>
                                    <searchTransitive>false</searchTransitive>
                                </bannedDependencies>

                                <!--  we now require java 17 for building -->
                                <requireJavaVersion>
                                    <version>[17,)</version>
                                </requireJavaVersion>
                            </rules>
                        </configuration>
                    </execution>
                </executions>
            </plugin>
        </plugins>
    </build>

    <profiles>
        <profile>
            <id>java21</id>
            <activation>
                <jdk>[21,)</jdk>
            </activation>
            <build>
                <pluginManagement>
                    <plugins>
                        <plugin>
                            <groupId>org.apache.maven.plugins</groupId>
                            <artifactId>maven-compiler-plugin</artifactId>
                            <configuration>
                                <!-- see https://inside.java/2023/07/29/quality-heads-up/ -->
                                <proc>full</proc>
                            </configuration>
                        </plugin>
                    </plugins>
                </pluginManagement>
            </build>
        </profile>
        <profile>
            <id>jdbi.jpms-auto-module</id>
            <activation>
                <property>
                    <name>packaging</name>
                    <value>jar</value>
                </property>
                <file>
                    <missing>src/main/java/module-info.java</missing>
                </file>
            </activation>
            <build>
                <plugins>
                    <plugin>
                        <groupId>org.apache.maven.plugins</groupId>
                        <artifactId>maven-enforcer-plugin</artifactId>
                        <executions>
                            <execution>
                                <id>jdbi.enforce-module-name</id>
                                <goals>
                                    <goal>enforce</goal>
                                </goals>
                                <configuration>
                                    <rules>
                                        <requireProperty>
                                            <property>moduleName</property>
                                            <message>This module must set a moduleName.</message>
                                        </requireProperty>
                                    </rules>
                                </configuration>
                            </execution>
                        </executions>
                    </plugin>
                    <plugin>
                        <groupId>org.apache.maven.plugins</groupId>
                        <artifactId>maven-jar-plugin</artifactId>
                        <executions>
                            <execution>
                                <id>default-jar</id>
                                <!-- add module name to main artifact -->
                                <configuration>
                                    <archive>
                                        <manifestEntries combine.children="append">
                                            <Automatic-Module-Name>${moduleName}</Automatic-Module-Name>
                                        </manifestEntries>
                                    </archive>
                                </configuration>
                            </execution>
                            <execution>
                                <id>basepom.default</id>
                                <!-- add module name with "test" appended to tests artifact -->
                                <configuration>
                                    <archive>
                                        <manifestEntries combine.children="append">
                                            <Automatic-Module-Name>${moduleName}.tests</Automatic-Module-Name>
                                        </manifestEntries>
                                    </archive>
                                </configuration>
                            </execution>
                        </executions>
                    </plugin>
                </plugins>
            </build>
        </profile>

        <profile>
            <id>maven-eclipse</id>
            <activation>
                <property>
                    <!-- see https://newbedev.com/get-rid-of-pom-not-found-warning-for-org-eclipse-m2e-lifecycle-mapping -->
                    <name>m2e.version</name>
                </property>
            </activation>
            <properties>
                <build.output>target-ide</build.output>
            </properties>
            <build>
                <pluginManagement>
                    <plugins>
                        <!--This plugin's configuration is used to store Eclipse m2e settings only. It has no influence on the Maven build itself.-->
                        <plugin>
                            <groupId>org.eclipse.m2e</groupId>
                            <artifactId>lifecycle-mapping</artifactId>
                            <version>1.0.0</version>
                            <configuration>
                                <lifecycleMappingMetadata>
                                    <pluginExecutions>
                                        <pluginExecution>
                                            <pluginExecutionFilter>
                                                <groupId>org.asciidoctor</groupId>
                                                <artifactId>asciidoctor-maven-plugin</artifactId>
                                                <versionRange>[1.5.3,)</versionRange>
                                                <goals>
                                                    <goal>process-asciidoc</goal>
                                                </goals>
                                            </pluginExecutionFilter>
                                            <action>
                                                <ignore />
                                            </action>
                                        </pluginExecution>
                                        <pluginExecution>
                                            <pluginExecutionFilter>
                                                <groupId>com.github.ekryd.sortpom</groupId>
                                                <artifactId>sortpom-maven-plugin</artifactId>
                                                <versionRange>[0,)</versionRange>
                                                <goals>
                                                    <goal>sort</goal>
                                                </goals>
                                            </pluginExecutionFilter>
                                            <action>
                                                <ignore />
                                            </action>
                                        </pluginExecution>
                                    </pluginExecutions>
                                </lifecycleMappingMetadata>
                            </configuration>
                        </plugin>
                    </plugins>
                </pluginManagement>
            </build>
        </profile>
        <profile>
            <id>kotlin</id>
            <activation>
                <file>
                    <exists>${basedir}/src/main/kotlin</exists>
                </file>
            </activation>
            <dependencies>
                <dependency>
                    <groupId>org.jetbrains</groupId>
                    <artifactId>annotations</artifactId>
                </dependency>

                <dependency>
                    <groupId>org.jetbrains.kotlin</groupId>
                    <artifactId>kotlin-stdlib</artifactId>
                </dependency>

                <dependency>
                    <groupId>org.jetbrains.kotlin</groupId>
                    <artifactId>kotlin-reflect</artifactId>
                </dependency>

                <dependency>
                    <groupId>org.jetbrains.kotlin</groupId>
                    <artifactId>kotlin-test</artifactId>
                    <scope>test</scope>
                </dependency>
            </dependencies>

            <build>
                <plugins>
                    <plugin>
                        <groupId>org.codehaus.mojo</groupId>
                        <artifactId>build-helper-maven-plugin</artifactId>
                        <executions>
                            <execution>
                                <id>kotlin</id>
                                <goals>
                                    <goal>add-source</goal>
                                </goals>
                                <phase>generate-sources</phase>
                                <configuration>
                                    <skipAddSourceIfMissing>true</skipAddSourceIfMissing>
                                    <sources>
                                        <source>${project.basedir}/src/main/kotlin</source>
                                    </sources>
                                </configuration>
                            </execution>
                            <execution>
                                <id>test-kotlin</id>
                                <goals>
                                    <goal>add-test-source</goal>
                                </goals>
                                <phase>generate-test-sources</phase>
                                <configuration>
                                    <skipAddSourceIfMissing>true</skipAddSourceIfMissing>
                                    <sources>
                                        <source>${project.basedir}/src/test/kotlin</source>
                                    </sources>
                                </configuration>
                            </execution>
                        </executions>
                    </plugin>

                    <plugin>
                        <groupId>org.jetbrains.kotlin</groupId>
                        <artifactId>kotlin-maven-plugin</artifactId>
                        <extensions>true</extensions>
                        <configuration>
                            <args>
                                <arg>-opt-in=kotlin.RequiresOptIn</arg>
                            </args>
                        </configuration>
                    </plugin>

                    <plugin>
                        <groupId>org.jetbrains.dokka</groupId>
                        <artifactId>dokka-maven-plugin</artifactId>
                        <executions>
                            <execution>
                                <goals>
                                    <goal>javadocJar</goal>
                                    <goal>dokka</goal>
                                </goals>
                                <phase>package</phase>
                            </execution>
                        </executions>
                    </plugin>

                    <plugin>
                        <groupId>com.github.gantsign.maven</groupId>
                        <artifactId>ktlint-maven-plugin</artifactId>
                        <executions>
                            <execution>
                                <id>default</id>
                                <goals>
                                    <goal>check</goal>
                                </goals>
                                <phase>verify</phase>
                            </execution>
                        </executions>
                    </plugin>
                    <plugin>
                        <groupId>com.github.ozsie</groupId>
                        <artifactId>detekt-maven-plugin</artifactId>
                        <executions>
                            <execution>
                                <id>default</id>
                                <goals>
                                    <goal>check</goal>
                                </goals>
                                <phase>verify</phase>
                            </execution>
                        </executions>
                    </plugin>
                </plugins>
            </build>
        </profile>

        <profile>
            <id>jdbi-release</id>
            <properties>
                <basepom.check.skip-all>true</basepom.check.skip-all>
            </properties>

            <build>
                <plugins>
                    <plugin>
                        <groupId>org.apache.maven.plugins</groupId>
                        <artifactId>maven-enforcer-plugin</artifactId>
                        <executions>
                            <execution>
                                <id>enforce-java17</id>
                                <goals>
                                    <goal>enforce</goal>
                                </goals>
                                <configuration>
                                    <rules>
                                        <!-- releases must be built with Java 21 or better -->
                                        <requireJavaVersion>
                                            <version>[21,)</version>
                                        </requireJavaVersion>
                                    </rules>
                                </configuration>
                            </execution>
                        </executions>
                    </plugin>
                </plugins>
            </build>
        </profile>

        <profile>
            <!-- Profile to skip time-consuming steps. -->
            <id>fast</id>
            <properties>
                <basepom.check.skip-all>true</basepom.check.skip-all>
                <skipITs>true</skipITs>
                <skipTests>true</skipTests>
            </properties>
        </profile>
        <profile>
            <!-- profile to activate slow tests. -->
            <id>slow-tests</id>
            <build>
                <plugins>
                    <plugin>
                        <groupId>org.apache.maven.plugins</groupId>
                        <artifactId>maven-surefire-plugin</artifactId>
                        <configuration>
                            <excludedGroups combine.self="override" />
                        </configuration>
                    </plugin>
                </plugins>
            </build>
        </profile>
    </profiles>
</project><|MERGE_RESOLUTION|>--- conflicted
+++ resolved
@@ -844,13 +844,10 @@
                         <excludedGroups>slow,org.jdbi.v3.testing.SlowTests</excludedGroups>
                         <systemPropertyVariables combine.children="override">
                             <pg-embedded.postgres-version>${jdbi.test.pg-version}</pg-embedded.postgres-version>
-<<<<<<< HEAD
+                            <jdbi.test.mysql-version>${jdbi.test.mysql-version}</jdbi.test.mysql-version>
                             <user.timezone>${jdbi.test.timezone}</user.timezone>
                             <user.language>${jdbi.test.language}</user.language>
                             <user.region>${jdbi.test.region}</user.region>
-=======
-                            <jdbi.test.mysql-version>${jdbi.test.mysql-version}</jdbi.test.mysql-version>
->>>>>>> 79e914b6
                         </systemPropertyVariables>
                     </configuration>
                 </plugin>
