3.0.0-beta2-SNAPSHOT (in progress)
  - [breaking] Removed Handle.update() and Handle.insert(), in favor of
    Handle.execute(), which does the same thing. Handle.execute() now returns
    the update count.
  - Removed core dependency on Guava.
  - [breaking] Switch from 1- to 0-based indices in OracleReturning.returnParameters()
  - [breaking] Added StatementContext parameter to NamedArgumentFinder.find() method
  - [breaking] Moved JoinRowMapper.JoinRow class to top-level class
  - [breaking] Modified @Register* annotations to be repeatable, instead of using
    array attributes.
<<<<<<< HEAD
  - array binder now guesses type based on first element of untyped collections, rather than passing
=======
  - [breaking] Moved and renamed MapEntryMapper.Config to top-level class
    MapEntryMappers
  - MapMapper preserves column ordering, #848
>>>>>>> c1833790

3.0.0-beta1
  - [breaking] Refactored SqlStatementCustomizerFactory.createForParameter(...)
    - Now returns new SqlStatementParameterCustomizer type, so parameter customizers
      can be cached and reused for performance.
    - Now accepts a `Type` parameter, so parameter binders no longer have to check
      whether the statement is a PreparedBatch.
  - [breaking] Handlers config class, refactored HandlerFactory permit alternative
    method handler mapping strategies.
  - [breaking] Renamed BeanMapper, FieldMapper, and ConstructorMapper's `of(...)`
    methods to `factory(...)`. Added `of` methods in their place which return
    RowMappers, whereas the `factory` methods from before return `RowMapperFactory`s.
  - [breaking] Mixing named and positional parameters in SQL statements will now
    throw an exception. See https://github.com/jdbi/jdbi/pull/787
  - Handlers registry allows users to use custom SQL Object method handlers
    without a SQL method annotation.
  - HandlerDecorators registry allows adding custom behavior to any SQL Object
    method, with or without an annotation.
  - jdbi3-kotlin plugin adds support for mapping Kotlin data classes.
  - jdbi3-kotlin-sqlobject plugin adds support for Kotlin SQL Objects,
    including Kotlin default methods, and default parameter values.
  - Support for collecting results into Map, and Guava's Multimap.
  - Configuration option to control how "untyped null" arguments are bound.
    Useful for some database vendors (e.g. Derby, Sybase) that expect a different
    SQL type constant for null values.
  - Support boolean[] return type from @SqlBatch methods
  - Bug fixes:
    - NullPointerException in Postgres plugin when binding null UUID
    - IllegalArgumentException with @SqlBatch when the batch is empty
    - NullPointerException when `null` is bound to an array column.

3.0.0-beta0
  - Redesigned for Java 8 - lambdas, streams, optionals, exception transparency
  - Support for java.time (JSR-310) types like LocalDate and OffsetDateTime
  - Better support for custom collection types, using Java 8 Collector
  - SQL array support -- finally!
  - BeanMapper and other reflection-based mappers now recognize snake_case
    column names, and match them up to Java properties
  - Plugin architecture that makes it easy to share configuration
  - Plugins to support types from 3rd party libraries: JodaTime, Guava,
    StringTemplate, Spring
  - Plugins to support specific database vendors: H2, Oracle, Postgres
  - Migration-friendly: Jdbi v2 and v3 will happily coexist within the same
    project, so you can migrate at your own pace.

2.78
  - @BindIn: fix handling of empty lists on Postgres
  - clear SqlObject ThreadLocals on close, fixes leak on e.g. webapp reload
  - expose Script.getStatements()

2.77
  - Improved BindIn functionality: can now process Iterables and arrays/varargs 
    of any type, and has configurable handling for a null/empty argument.
    Check the source code comments or your IDE hints for details.

2.76
  - SPRING BREAKING CHANGE: move from Spring 2 to Spring 3, how timely of us
  - SQL lookups in the context of a SqlObject method now also find according
    to the same rules as annotation
  - DefaultMapper now has option to disable case folding
  - Fix AbstractMethodError swallowing in SqlObject methods

2.75
  - simple @GetGeneratedKeys @SqlBatch support (only int keys for now)
  - ClasspathStatementLocator performance improvements

2.74
  - cglib 3.2.2, asm 5.1; fixes codegen for new Java 8 bridge methods
  - @UseStringTemplate3StatementLocator now caches created locators
  - new @OutParameter annotation for fetching named out params on @SqlCall methods
  - expose Handle.isClosed

2.73
  - Allow clearing of bindings in SQLStatement
  - (finally!) parse Postgres CAST syntax 'value::type' properly in colon
    prefix statements
  - fix @SqlBatch hanging if you forget to include an Iterable-like param
  - fix @SqlUpdate @GetGeneratedKeys to allow non-number return types
  - Expose Foreman on StatementContext

2.72
  - Support for the ability to provide a list of the column names returned
    in a prepared batch #254

2.71
  - fix @BindBean of private subtypes, #242

2.70 *** MAJOR CHANGES ***
  - allow JDK8 default methods in SQLObject interfaces. Backport of #190.
  - switch to standard Maven toolchains.xml for cross-compilation, #169.
    See https://maven.apache.org/guides/mini/guide-using-toolchains.html
    for instructions on how to use it.
  - Correctly handle semicolons and inline comments in SQL statements.
    Existing SQL statements may break due to lexer changes, ensure you have
    test coverage.
  - Introduce "column mappers" which dramatically improve type handling
    for BeanMapper-style automatic mapping
      see https://github.com/jdbi/jdbi/pull/164
  - Disallow "nested" transactions explicitly.  They almost certainly don't
    work the way you expect.  Use savepoints instead.
  - Eagerly check return type of @SqlUpdate annotated SqlObject methods
  - Allow getting generated keys by name for Oracle
  - Allow getting generated keys from prepared Batch statements
  - Cache StatementRewriter parsing of statements
  - Support mapping of URI, char, Character types

2.63
  - Include lambda-friendly callback methods on Handle and DBI, #156

2.62
  - Also include asm in shade, fixes build.  Sorry about the broken releases...

2.61 *** DO NOT USE ***
  - Fix shading broken in 2.60, fixes #152

2.60 *** DO NOT USE ***
  - Fix Javadoc generation for JDK6 and JDK8
  - Add support for /* */ style comments in statements
  - Add @BindMap annotation which allows parameters passed in a Map<String, Object>
  - Add support for running Script objects as individual statements rather than batch
  - Add support for default bind name based on argument position number (thanks @arteam)
  - Fix SqlObject connection leak through result iterator (thanks @pierre)
  - Switch to using cglib instead of cglib-nodep so we can pull ASM 5.0.2 which is Java 8 compatible
  - Classmate to 1.1.0

2.59
  - Fixes #137, broken ClasspathStatementLocator cache (thanks @HiJon89).
  - Recognize MySQL REPLACE statements

2.58
  - Identical to 2.57 except that the jar is correctly shaded.


2.57  *** DO NOT USE *** - Packaging for 2.57 was accidentially broken, use 2.58 instead.
                           Thanks to @HiJon89 for spotting the problem!
  - use Types.NULL for null objects (thanks @christophercurrie)
  - improve behavior on transactional autocommit (thanks @hawkan)
  - fix connection leak in on-demand sqlobject (thanks @pmaury)
  - code cleanups


2.54
  - fix cleanup bug when e.g. cleanupHandle was called multiple times
    on the same query.
  - Generic object binding uses specific type if value is non-null.


2.53
  - Tests now run in parallel
  - Added Template supergroup loading to StringTemplate3StatementLocator
  - add a global cache for templates loaded from an annotation.
  - fix a handler cache bug.

2.52
  - not released

2.51
  - fix PMD, Findbugs and javadoc complaints
  - clean license headers in all source files
  - use basepom.org standard-oss base pom to build,
      build with all checkers enabled
  - build with antlr 3.4
  - use classmate 0.9.0 (from 0.8.0)
  - make all dependencies that are not required optional (not provided)

2.50
  - add travis setup for autobuilds
  - Remove log4j dependency for slf4j logger
  - Ensure that compilation using JDK7 or better uses a JDK6 rt.jar
  - Fix the @BindBean / Foreman.waffle code to use correct ArgumentFactories
    and not just the ObjectArgumentFactory
  - fix spurious test failures when using newer versions of the surefire plugin


2.45
  - Support for setting Enum values from strings in BeanMapper
2.44
  - Add java.io.Closeable to Handle and ResultIterator
2.35
  - Use CGLIB for sql objects instead of dyanmic proxies
  - Support for classes as well as interfaces in the sql object api
  - Add @Transaction for non @Sql* methods in sql objects
  - @CreateSqlObject annotation sql objects to replace Transmogrifier

2.31
  - Add access to ResultSet on FoldController

2.12
  - Registered Mappers on DBi and Handle, and the Query#mapTo addition
  - Sql Object API

2.11
  - Botched release attempt with Maven 3

2.10.2
  - Bugfix: Allow escaping of arbitrary characters in the SQL source, especially allow
            escaping of ':' (which is needed for postgres type casts)

2.10.0
  - minor code cleanups to reduce number of warnings
  - Expose NamedArgumentFinder to allow custom lookup of Arguments. JDBI already provides
    two implementations of the Interface, one for Maps and one for BeanProperties.
  - Add ability to set query timeout (in seconds) on SqlStatement

2.9.3
  - Add <url /> element to pom so can get into central :-)

2.9.2
  - Add ` as a legal SQL character in colon prefix grammar
  - non-existent release, fighting maven

2.9.1
  - First 2.9 series release

2.9.0
  - Make the DefaultMapper public.
  - Aborted, trying to make gpg signing work correctly

2.8.0
  - Add methods to SqlStatement and PreparedBatch that allow adding a set of defines
    to the context in one go.
  - Add ~ { and } as legal characters in the colon prefix grammar

2.7.0
  - A TimingCollector was added which can be registered on the DBI or handle which then
    gets called with nanosecond resolution elapsed time every time a statement is run
    against the data base.
  - re-added some Exception constructors that were accidentially removed in 2.3.0 making
    2.4.0-2.6.x non-backwards compatible.
  - Bind java.util.Date as a timestamp because it contains time and date.
  - BasicHandle constructor is now package private (which it always should have been)
  - add Clirr Report to the Maven Site
  - convert all calls to System.currentTimeMillis() to System.nanoTime(), which is more
    accurate and much more lightweight. As we only calculate time differences, it is
    good enough.
  - fix more compiler warnings
  - add null checks for all object types on SqlStatement
  - move object null checks, that don't require boxing/unboxing
    into the Argument classes. Keep the checks for object/primitive
    types in SQL to avoid boxing/unboxing overhead.

2.6.0
   Fix a number of compiler warnings
   Add new binding methods for SqlStatement
    - Integer, Boolean, Byte, Long, Short  Object
    - double, float, short primitive
   All bind methods taking an object should check
   for null values and bind a NullArgument accordingly.

2.5.0
    Add new binding methods for SqlStatement
      - char types
      - boolean as int (for DBs missing a boolean type)
    Re-add unit test removed in 2.4.9 with unicode escapes

2.4.9
    Remove Unit tests that fails depending on Platform Encoding

2.4.8
    Switch to ANTLR 3 for grammars so that shading works again

2.4.5
    Move source code to github

2.4.4
    Fix several dependency and shading issues which came up from the
    ant to conversion.

2.4.3
    Add better messages on statement exceptions

2.4.2
    Switch to maven2 for builds

    Add the statement context to statement related exceptions, including a new
    DBIExcpetion abstact subclass, StatementException, which exposes this.

2.3.0
    Fix OracleReturning compile time dependency using Reflection.
    Deprecated OracleReturning.
    Added CallableStatement support :
      - new method handle.prepareCall
      - new Call class and CallableStatementMapper interface

    Fixes to colon prefix grammar to support empty string literals and
    escaped quotes.

    Added access to more of the actual context for a statement to StatementContext

2.2.2
    Change OracleReturning to use oracle.jdbc.oraclePreparedStatement for
    compatibility with ojdbc6.jar compatibility

2.2.1
    Fix a result set leak in the case of a Mapper raising an exception rather
    than returning cleanly

2.2.0
    Add DBI#inTransaction

2.1.1
    Add timing info to logging calls

2.1.0
    Add Query#fold

    Add additional logging around handles and transactions

2.0.2
    Clean up a NullPointerException which was masking an
    UnableToCreateStatementException

2.0.1
    Add '!' to the characters for LITERAL in the colon prefix grammar

2.0.0
    Add Query#list(int) in order to allow for a maximum resukt size from
    eager query execution.

    Add sql logging facility

1.4.6
    Fix an NPE when dealing with metadata in Args.

2.0pre17

    Change statement customizer to have before and after callbacks

    Change OracleReturning to use the after callback to extract results

2.0pre16
    Clean up the build so the stringtemplate stuff is useful

    SqlStatement#bind(*, Character) which converts to a string

    Provide a non-caching default statement builder

    Allow setting the statement builder on a DBI explicitely

    Allow re-use of a prepared batch by clearing the parts prior to execution

    Change query iterated results to clean resources in the same manner as list,
    just later

2.0pre15
    Move StringTemplate stuff back into unstable

    Support for checkpointed transactions

2.0pre14
    Add convenience classes for one value result sets

    StringTemplate 3.0 based statement locator and a classpath based loader

    Improve grammar for named param parsing (| in LITERAL)

2.0pre13
    Spring (2.0) support classes

    Add ability to define statement attributes at the DBI and Handle levels

    Have prepared batch use the statement locator

    Bean resultset mapper invokes the right ResultSet.getXXX() for each
    property type (getObject() on Oracle returns internal Oracle types)

    Allow positional binding for PreparedBatch

    Renamed PreparedBatchPart.another() to next()

    Change SqlStatement#first to return null on an empty result instead of an NPE

    Allow setting attributes on statement contexts for batches and prepared batches

    SqlStatement.bindNull(...)

2.0pre12
    [bugfix] Pass statement context into result mapped queries

2.0pre11
    Create the StatementContext to allow for tunneling state into the various
    client defined tweakables

2.0pre10
    allow numbers in named params

2.0pre9
    Fix up IDBI to have the DBI functional methods and not the config methods

2.0pre8
    Add double quote handling to named param magic

2.0pre7
    Added Oracle DML Returning features

2.0pre6
    Pluggable statement builders

    More literal characters in the named statement parser

2.0pre5
    Improve grammar for named param parsing (_ @ and _ in LITERAL)

2.0pre4
    Switch to an ANTLR based grammar for named param parsing

2.0pre3
    JDBC4 Style "Ease of Development" and API Docs

2.0pre2
    Flesh out convenience APIS

2.0pre1
    Complete Rewrite

1.4.5
    Fix bug in caching added in 1.4.4

    Optimize statement literal or named statement detection

1.4.4
    Allow for create/drop/alter statements

    Cache whether or not a driver supports asking for prepared statement parameter types

1.4.3
    Handle drivers (such as Oracle) which throw an exception when trying to retrieve
    prepared statement parameter type information.

1.4.2
    Be explicit about target jdk version (1.4) for this branch

1.4.1
    Fixed bug where null is being set via setObject instead of setNull
    Thank you, Simone Gianni!

1.4.0
    Expose the new functionality on interfaces as well as concrete classes

1.3.3
    Expose the handle decorator functionality on the IDBI interface

    Add a script locator mechanism analogous to the statement locator

1.3.2
    Save SQLException to provide more information to the DBIException on
    statement execution

1.3.1
    Issue with a matcher not being reset which only showed up under jdk 1.5. Thank you Patrick!

1.3.0
    Wrap exceptions thrown from handle in Spring DataAccessExceptions for the
    Spring adaptor. Thank you Thomas Risberg.

    Support for "global" named parameters at the handle and DBI levels

1.2.5
    Change Handle#script to batch the statements in the script

1.2.4
    Bug fix in named parameter handling with quotes (would ignore some named params incorrectly)

1.2.3
    Allow configuring transaction handlers in properties

    Allow configuring of externalized sql locating (ie, non-classpath)

1.2.2
    Add callback based transaction handling in order to cleanly support the various
    transactional contexts (CMT, BMT, Spring, Local) etc.

1.2.1
    Via the Spring DBIBean, IDBI#open(HandleCallback) now uses the transactionally bound handle
    if there is one.

1.2.0
    DBIException now extends RuntimeException. The 7 character change major release =)

    Added DBIUtils.closeHandleIfNecessary(Handle, IDBI) to allow for transparently managing
    transactions and connections in Spring whteher tx's are enabled or not.

1.1.2
    Handle#query(String, RowCallback): void no longer starts a transaction
    automagically

1.1.1
    Support full-line comments in external sql and sql scripts. Full line comments
    must begin with # or // or -- as the first character(s) on the line.

1.1.0
    Added handle#first(..): Map convenience functions to query for individual rows

    Removed DBITransactionFailedException and used plain old DBIException
    in its place

    Added unstable package for holding elements subject to API changes
    during a major release cycle.

    Handle decorator functionality added to unstable feature set

    JavaBean mapped named parameter support

    Renamed Handle#preparedBatch to Handle#prepareBatch

    Queries return java.util.List instead of java.util.Collection

    Much more sophisticated auto-configuration

    Broke backwards compatibility on handle.query(String, Object) method behavior
        (this is reason why 1.1.0 version increment)
        (read the javadocs if you use this method)

    Removed method Handle#query(String, Object, Object)
        Could lea to confusion with changed behavior mentioned above

1.0.10
    Batch and PreparedBatch Support

    Removed an unused exception

    Fixed bug in named parameter extractor (would miss named params not preceeded by whitespace)

1.0.9
    Better auto-detection of statement type (named, raw sql, etc)

1.0.8
    Spring integration tools

1.0.7
    Provide an interface for the DBI class in order to play nicer with proxies

1.0.6
    Prepared statement re-use was failing on Oracle, fixed.

1.0.5
    Fleshed out the execute(..) methods to take full array of arguments, like
    query.

    Added update(..): int which return number of rows affected

    Lots of internal refactoring

1.0.4
    Was swallowing an exception in one place for the (brief) 1.0.3 release.
    Definately upgrade if using 1.0.3

1.0.3
    Fixed a bug where quoted text could be interpreted as named tokens, bad me.

    Added HandleCallback methods to DBI to manage handle db resources etc for
    clients.

    Removed test dependency on Jakarta commons-io, which had been used, previously,
    for deleting the test database. Tests now depend only on derby and junit, still
    with no runtime dependencies (other than the JDBC driver for your database).

1.0.2
    Added facility for loading connection info from properties file
    for convenience. Totally optional, thankfully.

1.0.1
    Added overloaded argument signatures to callback-based queries

1.0
    Initial Release<|MERGE_RESOLUTION|>--- conflicted
+++ resolved
@@ -8,13 +8,10 @@
   - [breaking] Moved JoinRowMapper.JoinRow class to top-level class
   - [breaking] Modified @Register* annotations to be repeatable, instead of using
     array attributes.
-<<<<<<< HEAD
-  - array binder now guesses type based on first element of untyped collections, rather than passing
-=======
   - [breaking] Moved and renamed MapEntryMapper.Config to top-level class
     MapEntryMappers
   - MapMapper preserves column ordering, #848
->>>>>>> c1833790
+  - array binder now guesses type based on first element of untyped collections, rather than passing
 
 3.0.0-beta1
   - [breaking] Refactored SqlStatementCustomizerFactory.createForParameter(...)
