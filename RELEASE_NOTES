--- conflicted
+++ resolved
@@ -4,14 +4,10 @@
     - SqlStatements.setQueryTimeout(int) to configure the JDBC Statement queryTimeout.
     - SqlStatements.setUnusedBindingAllowed allows you to bind Arguments to query parts that may be left out of the final query (e.g. by a TemplateEngine that renders conditional blocks) without getting an Exception.
   - Bug Fixes
-<<<<<<< HEAD
-    - Bridge methods cause SqlObject exceptions to get wrapped in `InvocationTargetException`.
-    - behavioral fixes in Argument binding where the number of provided Arguments differs from the expected number.
-=======
     - Bridge methods cause SqlObject exceptions to get wrapped in `InvocationTargetException`
   - Improvements
     - Handle `null` values in defined attributes
->>>>>>> 538bd0b8
+    - behavioral fixes in Argument binding where the number of provided Arguments differs from the expected number.
 
 3.3.0
   - New API
