3.4.0
  - New API
    - StatementException.getShortMessage
<<<<<<< HEAD
    - Added the MapMappers JdbiConfig class to configure column name case changes in favor of the old boolean toggle.
=======
    - SqlStatements.setQueryTimeout(int) to configure the JDBC Statement queryTimeout.
>>>>>>> a7ad3bd1
  - Bug Fixes
    - Bridge methods cause SqlObject exceptions to get wrapped in `InvocationTargetException`

3.3.0
  - New API
    - SerializableTransactionRunner.setOnFailure(), setOnSuccess() methods allow callbacks to be
      registered to observe transaction success and failure.
    - JdbiRule.migrateWithFlyway() chaining method to run Flyway migrations on the test database
      prior to running tests.
    - @UseStringSubstitutorTemplateEngine SQL object annotation.
    - @Beta annotation to identify non-final APIs.
      - Application developers are invited to try out beta APIs and provide feedback to help us
        identify weaknesses and make improvements before new APIs are made final.
      - Library maintainers are discouraged from using beta APIs, as this might lead to
        ClassNotFoundExceptions or NoSuchMethodExceptions at runtime whenever beta APIs change.
  - Improvements
    - Added some extra javadoc to SqlLogger
    - @UseTemplateEngine now works with MessageFormatTemplateEngine and
      StringSubstitutorTemplateEngine
  - Bug fixes
    - SqlStatement.bindMethods() (and @BindMethods) now selects the correct method when the method
      return type is generic.
    - mapToMap() no longer throws an exception on empty resultsets when
      ResultProducers.allowNoResults is true
  - Breaking changes
    - Remove JdbiRule.createJdbi() in favor of createDataSource(). This was necessary to facilitate
      the migrateWithFlyway() feature above, and pave the way for future additions.
    - Remove SqlLogger.wrap() added in 3.2.0 from public API.
    - Convert MessageFormatTemplateEngine from an enum to a plain class with a public constructor.
      The INSTANCE enum constant has been likewise removed.
    - Remove StringSubstitutorTemplateEngine.defaults(), .withCustomizer() factory methods, in
      favor of the corresponding public constructors.

3.2.1
  - Fix IllegalArgumentException "URI is not hierarchical" in FreemarkerSqlLocator.

3.2.0
  - New modules:
    - jdbi3-testing - JdbiRule test rule for JUnit tests
    - jdbi3-freemarker - render SQL templates using FreeMarker
    - jdbi3-commons-text - render SQL templates using Apache commons-text StringSubstitutor
    - jdbi3-sqlite - plugin for use with SQLite database
  - New API
    - @SqlScript annotation to execute multiple statements
    - SqlLogger for logging queries, timing, and exceptions. Replacing TimingCollector, which
      is now deprecated
    - Add ResultProducers.allowNoResults configuration option in case you may or may not get a
      result set
    - MessageFormatTemplateEngine template engine, renders SQL using java.text.MessageFormat
    - SqliteDatabaseRule test rule (in jdbi3-core test jar)
  - Improvements
    - @MaxRows.value() may now be omitted when used as a parameter annotation
    - SerializableTransactionRunner 'max retries' handling throws more meaningful exceptions
    - Postgres operators like '?' and '?|' may now be used without being mistaken for a positional
      parameter. Escape them in your SQL statements as '??' and '??|', respectively.
    - Support for binding OptionalInt, OptionalLong, and OptionalDouble parameters.
  - Bug fixes:
    - SqlObject default methods now work in JDK 9
    - SqlObject no longer gets confused about result types due to bridge methods
    - StringTemplate no longer shares template groups across threads, to work around concurrency
      issues in StringTemplate project
    - DefineStatementLexer handles predicates that look like definitions better. No more errors
      on unmatched "<" when you really meant "less than!"
    - LocalDate binding should store the correct date when the server and database are running
      in different time zones.

3.1.1
  - Improve IBM JDK compatibility with default methods
  - Allow non-public SqlObject types!!!
  - Fix some ThreadLocal and StringTemplate leaks

3.1.0
  - The strict transaction handling check in Handle.close() may be disabled via
    getConfig(Handles.class).setForceEndTransactions(false).
  - StringTemplate SQL locator supports StringTemplate groups importing from other groups.
  - New RowReducer interface and related APIs make it simple to reduce master-detail joins
    into a series of master objects with the detail objects attached. See:
    - RowReducer interface
    - LinkedHashMapRowReducer abstract implementation for 90% of cases
    - ResultBearing.reduceRows(RowReducer)
    - @UseRowReducer SQL Object annotation
  - Fixed bug in PreparedBatch preventing batches from being reusable.
  - Additional Kotlin convenience methods to avoid adding ".java" on every Kotlin type:
    - Jdbi.withExtension(KClass, ExtensionCallback)
    - Jdbi.useExtension(KClass, ExtensionConsumer)
    - Jdbi.withExtensionUnchecked(KClass, callback)
    - Jdbi.useExtensionUnchecked(KClass, callback)
  - EnumMapper tries a case insensitive match if there's no exact match
  - OracleReturning.returningDml() supports named parameters
  - Fixed regression in Postgres typed enum mapper, which caused a fallback on the
    Jdbi default enum mapper.

3.0.1
  - Kotlin mapper support for @Nested annotation
  - ReflectionMapperUtil utility class made public.
  - collectInto() and SQL Object return type support for OptionalInt, OptionalLong,
    and OptionalDouble, and Vavr Option.
  - New jdbi3-sqlite plugin with SQLite-specific binding and column mapping for java.net.URL.
  - Workaround for multithreaded race condition loading StringTemplate STGroups and templates.
  - Column mapper for Vavr Option.

3.0.0
  - [breaking] Added ConfigRegistry parameter to SqlLocator.locate() method.

3.0.0-rc2
  - Row and column mapper for Optional types
  - Binding of nested attributes e.g. ":user.address.city" with bindBean(), bindMethods(),
    bindFields(), as well as @BindBean, @BindMethods, and @BindFields in SQL objects.
  - Mapping of nested attributes with BeanMapper, ConstructorMapper, and FieldMapper, using
    the @Nested annotation.
  - SQL Objects inherit class annotations from supertypes.
  - bindList() and @BindList now follow the parameter naming style of the active SqlParser,
    via the new SqlParser.nameParameter() method. e.g. ":foo" for ColonPrefixSqlParser, vs
    "#foo" for HashPrefixSqlParser.

3.0.0-rc1
  - SQL Object methods may have a Consumer<T> instead of a return type. See
    http://jdbi.github.io/#_consumer_methods.

3.0.0-beta4
  - [breaking] ResultSetMapper -> ResultSetScanner; reducing overloaded 'Mapper'
  - PreparedBatch: throw an exception if you try to add() an empty binding
  - [breaking] Removed column mapper fallback behavior from
    StatementContext.findRowMapperFor() and RowMappers.findFor(), in favor or new
    StatementContext.findMapperFor() and Mappers.findFor() methods. Previously,
    findRowMapperFor() would first consult the RowMappers registry, then the
    ColumnMappers registry if no RowMapper was registered for a given type. Thus:
    - StatementContext.findMapperFor(...) or Mappers.findFor() may return a row mapper or
      a first-column mapper.
    - StatementContext.findRowMapperFor(...) or RowMappers.findFor() returns only row
      mappers
    - StatementContext.findColumnMapperFor(...) or ColumnMappers.findFor() returns only
      column mapper
  - [breaking] Renamed @SqlMethodAnnotation meta-annotation to @SqlOperation.
  - Added support for Vavr object-functional data types in jdbi3-vavr module.
  - java.time.ZoneId support

3.0.0-beta3
  - Added Kotlin extension methods to Jdbi class, to work around Kotlin's lack
    of support for exception transparency: withHandleUnchecked,
    useHandleUnchecked, inTransactionUnchecked, useTransactionUnchecked,
    withExtensionUnchecked, useExtensionUnchecked.
  - Renamed org.jdbi:jdbi3 artifact to org.jdbi:jdbi3-core, for consistency with
    other modules.
  - [breaking] StatementContext.getParsedSql() now returns a ParsedSql instead of String
  - [breaking] Remove SqlStatement fetchForward / Reverse ; statements now FORWARD_ONLY

3.0.0-beta2
  - [breaking] Removed Handle.update() and Handle.insert(), in favor of
    Handle.execute(), which does the same thing. Handle.execute() now returns
    the update count.
  - Removed core dependency on Guava.
  - [breaking] Switch from 1- to 0-based indices in OracleReturning.returnParameters()
  - [breaking] Added StatementContext parameter to NamedArgumentFinder.find() method
  - [breaking] Moved JoinRowMapper.JoinRow class to top-level class
  - [breaking] Modified @Register* annotations to be repeatable, instead of using
    array attributes.
  - [breaking] Moved and renamed MapEntryMapper.Config to top-level class
    MapEntryMappers
  - MapMapper preserves column ordering, #848
  - [breaking] split Handle.cleanupHandle() into cleanupHandleCommit() and *Rollback()
  - [breaking] remove TransactionStatus enum
  - [breaking] Refactored StatementRewriter into TemplateEngine and SqlParser.

3.0.0-beta1
  - [breaking] Refactored SqlStatementCustomizerFactory.createForParameter(...)
    - Now returns new SqlStatementParameterCustomizer type, so parameter customizers
      can be cached and reused for performance.
    - Now accepts a `Type` parameter, so parameter binders no longer have to check
      whether the statement is a PreparedBatch.
  - [breaking] Handlers config class, refactored HandlerFactory permit alternative
    method handler mapping strategies.
  - [breaking] Renamed BeanMapper, FieldMapper, and ConstructorMapper's `of(...)`
    methods to `factory(...)`. Added `of` methods in their place which return
    RowMappers, whereas the `factory` methods from before return `RowMapperFactory`s.
  - [breaking] Mixing named and positional parameters in SQL statements will now
    throw an exception. See https://github.com/jdbi/jdbi/pull/787
  - Handlers registry allows users to use custom SQL Object method handlers
    without a SQL method annotation.
  - HandlerDecorators registry allows adding custom behavior to any SQL Object
    method, with or without an annotation.
  - jdbi3-kotlin plugin adds support for mapping Kotlin data classes.
  - jdbi3-kotlin-sqlobject plugin adds support for Kotlin SQL Objects,
    including Kotlin default methods, and default parameter values.
  - Support for collecting results into Map, and Guava's Multimap.
  - Configuration option to control how "untyped null" arguments are bound.
    Useful for some database vendors (e.g. Derby, Sybase) that expect a different
    SQL type constant for null values.
  - Support boolean[] return type from @SqlBatch methods
  - Bug fixes:
    - NullPointerException in Postgres plugin when binding null UUID
    - IllegalArgumentException with @SqlBatch when the batch is empty
    - NullPointerException when `null` is bound to an array column.

3.0.0-beta0
  - Redesigned for Java 8 - lambdas, streams, optionals, exception transparency
  - Support for java.time (JSR-310) types like LocalDate and OffsetDateTime
  - Better support for custom collection types, using Java 8 Collector
  - SQL array support -- finally!
  - BeanMapper and other reflection-based mappers now recognize snake_case
    column names, and match them up to Java properties
  - Plugin architecture that makes it easy to share configuration
  - Plugins to support types from 3rd party libraries: JodaTime, Guava,
    StringTemplate, Spring
  - Plugins to support specific database vendors: H2, Oracle, Postgres
  - Migration-friendly: Jdbi v2 and v3 will happily coexist within the same
    project, so you can migrate at your own pace.

2.78
  - @BindIn: fix handling of empty lists on Postgres
  - clear SqlObject ThreadLocals on close, fixes leak on e.g. webapp reload
  - expose Script.getStatements()

2.77
  - Improved BindIn functionality: can now process Iterables and arrays/varargs
    of any type, and has configurable handling for a null/empty argument.
    Check the source code comments or your IDE hints for details.

2.76
  - SPRING BREAKING CHANGE: move from Spring 2 to Spring 3, how timely of us
  - SQL lookups in the context of a SqlObject method now also find according
    to the same rules as annotation
  - DefaultMapper now has option to disable case folding
  - Fix AbstractMethodError swallowing in SqlObject methods

2.75
  - simple @GetGeneratedKeys @SqlBatch support (only int keys for now)
  - ClasspathStatementLocator performance improvements

2.74
  - cglib 3.2.2, asm 5.1; fixes codegen for new Java 8 bridge methods
  - @UseStringTemplate3StatementLocator now caches created locators
  - new @OutParameter annotation for fetching named out params on @SqlCall methods
  - expose Handle.isClosed

2.73
  - Allow clearing of bindings in SQLStatement
  - (finally!) parse Postgres CAST syntax 'value::type' properly in colon
    prefix statements
  - fix @SqlBatch hanging if you forget to include an Iterable-like param
  - fix @SqlUpdate @GetGeneratedKeys to allow non-number return types
  - Expose Foreman on StatementContext

2.72
  - Support for the ability to provide a list of the column names returned
    in a prepared batch #254

2.71
  - fix @BindBean of private subtypes, #242

2.70 *** MAJOR CHANGES ***
  - allow JDK8 default methods in SQLObject interfaces. Backport of #190.
  - switch to standard Maven toolchains.xml for cross-compilation, #169.
    See https://maven.apache.org/guides/mini/guide-using-toolchains.html
    for instructions on how to use it.
  - Correctly handle semicolons and inline comments in SQL statements.
    Existing SQL statements may break due to lexer changes, ensure you have
    test coverage.
  - Introduce "column mappers" which dramatically improve type handling
    for BeanMapper-style automatic mapping
      see https://github.com/jdbi/jdbi/pull/164
  - Disallow "nested" transactions explicitly.  They almost certainly don't
    work the way you expect.  Use savepoints instead.
  - Eagerly check return type of @SqlUpdate annotated SqlObject methods
  - Allow getting generated keys by name for Oracle
  - Allow getting generated keys from prepared Batch statements
  - Cache StatementRewriter parsing of statements
  - Support mapping of URI, char, Character types

2.63
  - Include lambda-friendly callback methods on Handle and DBI, #156

2.62
  - Also include asm in shade, fixes build.  Sorry about the broken releases...

2.61 *** DO NOT USE ***
  - Fix shading broken in 2.60, fixes #152

2.60 *** DO NOT USE ***
  - Fix Javadoc generation for JDK6 and JDK8
  - Add support for /* */ style comments in statements
  - Add @BindMap annotation which allows parameters passed in a Map<String, Object>
  - Add support for running Script objects as individual statements rather than batch
  - Add support for default bind name based on argument position number (thanks @arteam)
  - Fix SqlObject connection leak through result iterator (thanks @pierre)
  - Switch to using cglib instead of cglib-nodep so we can pull ASM 5.0.2 which is Java 8 compatible
  - Classmate to 1.1.0

2.59
  - Fixes #137, broken ClasspathStatementLocator cache (thanks @HiJon89).
  - Recognize MySQL REPLACE statements

2.58
  - Identical to 2.57 except that the jar is correctly shaded.


2.57  *** DO NOT USE *** - Packaging for 2.57 was accidentially broken, use 2.58 instead.
                           Thanks to @HiJon89 for spotting the problem!
  - use Types.NULL for null objects (thanks @christophercurrie)
  - improve behavior on transactional autocommit (thanks @hawkan)
  - fix connection leak in on-demand sqlobject (thanks @pmaury)
  - code cleanups


2.54
  - fix cleanup bug when e.g. cleanupHandle was called multiple times
    on the same query.
  - Generic object binding uses specific type if value is non-null.


2.53
  - Tests now run in parallel
  - Added Template supergroup loading to StringTemplate3StatementLocator
  - add a global cache for templates loaded from an annotation.
  - fix a handler cache bug.

2.52
  - not released

2.51
  - fix PMD, Findbugs and javadoc complaints
  - clean license headers in all source files
  - use basepom.org standard-oss base pom to build,
      build with all checkers enabled
  - build with antlr 3.4
  - use classmate 0.9.0 (from 0.8.0)
  - make all dependencies that are not required optional (not provided)

2.50
  - add travis setup for autobuilds
  - Remove log4j dependency for slf4j logger
  - Ensure that compilation using JDK7 or better uses a JDK6 rt.jar
  - Fix the @BindBean / Foreman.waffle code to use correct ArgumentFactories
    and not just the ObjectArgumentFactory
  - fix spurious test failures when using newer versions of the surefire plugin


2.45
  - Support for setting Enum values from strings in BeanMapper
2.44
  - Add java.io.Closeable to Handle and ResultIterator
2.35
  - Use CGLIB for sql objects instead of dyanmic proxies
  - Support for classes as well as interfaces in the sql object api
  - Add @Transaction for non @Sql* methods in sql objects
  - @CreateSqlObject annotation sql objects to replace Transmogrifier

2.31
  - Add access to ResultSet on FoldController

2.12
  - Registered Mappers on DBi and Handle, and the Query#mapTo addition
  - Sql Object API

2.11
  - Botched release attempt with Maven 3

2.10.2
  - Bugfix: Allow escaping of arbitrary characters in the SQL source, especially allow
            escaping of ':' (which is needed for postgres type casts)

2.10.0
  - minor code cleanups to reduce number of warnings
  - Expose NamedArgumentFinder to allow custom lookup of Arguments. JDBI already provides
    two implementations of the Interface, one for Maps and one for BeanProperties.
  - Add ability to set query timeout (in seconds) on SqlStatement

2.9.3
  - Add <url /> element to pom so can get into central :-)

2.9.2
  - Add ` as a legal SQL character in colon prefix grammar
  - non-existent release, fighting maven

2.9.1
  - First 2.9 series release

2.9.0
  - Make the DefaultMapper public.
  - Aborted, trying to make gpg signing work correctly

2.8.0
  - Add methods to SqlStatement and PreparedBatch that allow adding a set of defines
    to the context in one go.
  - Add ~ { and } as legal characters in the colon prefix grammar

2.7.0
  - A TimingCollector was added which can be registered on the DBI or handle which then
    gets called with nanosecond resolution elapsed time every time a statement is run
    against the data base.
  - re-added some Exception constructors that were accidentially removed in 2.3.0 making
    2.4.0-2.6.x non-backwards compatible.
  - Bind java.util.Date as a timestamp because it contains time and date.
  - BasicHandle constructor is now package private (which it always should have been)
  - add Clirr Report to the Maven Site
  - convert all calls to System.currentTimeMillis() to System.nanoTime(), which is more
    accurate and much more lightweight. As we only calculate time differences, it is
    good enough.
  - fix more compiler warnings
  - add null checks for all object types on SqlStatement
  - move object null checks, that don't require boxing/unboxing
    into the Argument classes. Keep the checks for object/primitive
    types in SQL to avoid boxing/unboxing overhead.

2.6.0
   Fix a number of compiler warnings
   Add new binding methods for SqlStatement
    - Integer, Boolean, Byte, Long, Short  Object
    - double, float, short primitive
   All bind methods taking an object should check
   for null values and bind a NullArgument accordingly.

2.5.0
    Add new binding methods for SqlStatement
      - char types
      - boolean as int (for DBs missing a boolean type)
    Re-add unit test removed in 2.4.9 with unicode escapes

2.4.9
    Remove Unit tests that fails depending on Platform Encoding

2.4.8
    Switch to ANTLR 3 for grammars so that shading works again

2.4.5
    Move source code to github

2.4.4
    Fix several dependency and shading issues which came up from the
    ant to conversion.

2.4.3
    Add better messages on statement exceptions

2.4.2
    Switch to maven2 for builds

    Add the statement context to statement related exceptions, including a new
    DBIExcpetion abstact subclass, StatementException, which exposes this.

2.3.0
    Fix OracleReturning compile time dependency using Reflection.
    Deprecated OracleReturning.
    Added CallableStatement support :
      - new method handle.prepareCall
      - new Call class and CallableStatementMapper interface

    Fixes to colon prefix grammar to support empty string literals and
    escaped quotes.

    Added access to more of the actual context for a statement to StatementContext

2.2.2
    Change OracleReturning to use oracle.jdbc.oraclePreparedStatement for
    compatibility with ojdbc6.jar compatibility

2.2.1
    Fix a result set leak in the case of a Mapper raising an exception rather
    than returning cleanly

2.2.0
    Add DBI#inTransaction

2.1.1
    Add timing info to logging calls

2.1.0
    Add Query#fold

    Add additional logging around handles and transactions

2.0.2
    Clean up a NullPointerException which was masking an
    UnableToCreateStatementException

2.0.1
    Add '!' to the characters for LITERAL in the colon prefix grammar

2.0.0
    Add Query#list(int) in order to allow for a maximum resukt size from
    eager query execution.

    Add sql logging facility

1.4.6
    Fix an NPE when dealing with metadata in Args.

2.0pre17

    Change statement customizer to have before and after callbacks

    Change OracleReturning to use the after callback to extract results

2.0pre16
    Clean up the build so the stringtemplate stuff is useful

    SqlStatement#bind(*, Character) which converts to a string

    Provide a non-caching default statement builder

    Allow setting the statement builder on a DBI explicitely

    Allow re-use of a prepared batch by clearing the parts prior to execution

    Change query iterated results to clean resources in the same manner as list,
    just later

2.0pre15
    Move StringTemplate stuff back into unstable

    Support for checkpointed transactions

2.0pre14
    Add convenience classes for one value result sets

    StringTemplate 3.0 based statement locator and a classpath based loader

    Improve grammar for named param parsing (| in LITERAL)

2.0pre13
    Spring (2.0) support classes

    Add ability to define statement attributes at the DBI and Handle levels

    Have prepared batch use the statement locator

    Bean resultset mapper invokes the right ResultSet.getXXX() for each
    property type (getObject() on Oracle returns internal Oracle types)

    Allow positional binding for PreparedBatch

    Renamed PreparedBatchPart.another() to next()

    Change SqlStatement#first to return null on an empty result instead of an NPE

    Allow setting attributes on statement contexts for batches and prepared batches

    SqlStatement.bindNull(...)

2.0pre12
    [bugfix] Pass statement context into result mapped queries

2.0pre11
    Create the StatementContext to allow for tunneling state into the various
    client defined tweakables

2.0pre10
    allow numbers in named params

2.0pre9
    Fix up IDBI to have the DBI functional methods and not the config methods

2.0pre8
    Add double quote handling to named param magic

2.0pre7
    Added Oracle DML Returning features

2.0pre6
    Pluggable statement builders

    More literal characters in the named statement parser

2.0pre5
    Improve grammar for named param parsing (_ @ and _ in LITERAL)

2.0pre4
    Switch to an ANTLR based grammar for named param parsing

2.0pre3
    JDBC4 Style "Ease of Development" and API Docs

2.0pre2
    Flesh out convenience APIS

2.0pre1
    Complete Rewrite

1.4.5
    Fix bug in caching added in 1.4.4

    Optimize statement literal or named statement detection

1.4.4
    Allow for create/drop/alter statements

    Cache whether or not a driver supports asking for prepared statement parameter types

1.4.3
    Handle drivers (such as Oracle) which throw an exception when trying to retrieve
    prepared statement parameter type information.

1.4.2
    Be explicit about target jdk version (1.4) for this branch

1.4.1
    Fixed bug where null is being set via setObject instead of setNull
    Thank you, Simone Gianni!

1.4.0
    Expose the new functionality on interfaces as well as concrete classes

1.3.3
    Expose the handle decorator functionality on the IDBI interface

    Add a script locator mechanism analogous to the statement locator

1.3.2
    Save SQLException to provide more information to the DBIException on
    statement execution

1.3.1
    Issue with a matcher not being reset which only showed up under jdk 1.5. Thank you Patrick!

1.3.0
    Wrap exceptions thrown from handle in Spring DataAccessExceptions for the
    Spring adaptor. Thank you Thomas Risberg.

    Support for "global" named parameters at the handle and DBI levels

1.2.5
    Change Handle#script to batch the statements in the script

1.2.4
    Bug fix in named parameter handling with quotes (would ignore some named params incorrectly)

1.2.3
    Allow configuring transaction handlers in properties

    Allow configuring of externalized sql locating (ie, non-classpath)

1.2.2
    Add callback based transaction handling in order to cleanly support the various
    transactional contexts (CMT, BMT, Spring, Local) etc.

1.2.1
    Via the Spring DBIBean, IDBI#open(HandleCallback) now uses the transactionally bound handle
    if there is one.

1.2.0
    DBIException now extends RuntimeException. The 7 character change major release =)

    Added DBIUtils.closeHandleIfNecessary(Handle, IDBI) to allow for transparently managing
    transactions and connections in Spring whteher tx's are enabled or not.

1.1.2
    Handle#query(String, RowCallback): void no longer starts a transaction
    automagically

1.1.1
    Support full-line comments in external sql and sql scripts. Full line comments
    must begin with # or // or -- as the first character(s) on the line.

1.1.0
    Added handle#first(..): Map convenience functions to query for individual rows

    Removed DBITransactionFailedException and used plain old DBIException
    in its place

    Added unstable package for holding elements subject to API changes
    during a major release cycle.

    Handle decorator functionality added to unstable feature set

    JavaBean mapped named parameter support

    Renamed Handle#preparedBatch to Handle#prepareBatch

    Queries return java.util.List instead of java.util.Collection

    Much more sophisticated auto-configuration

    Broke backwards compatibility on handle.query(String, Object) method behavior
        (this is reason why 1.1.0 version increment)
        (read the javadocs if you use this method)

    Removed method Handle#query(String, Object, Object)
        Could lea to confusion with changed behavior mentioned above

1.0.10
    Batch and PreparedBatch Support

    Removed an unused exception

    Fixed bug in named parameter extractor (would miss named params not preceeded by whitespace)

1.0.9
    Better auto-detection of statement type (named, raw sql, etc)

1.0.8
    Spring integration tools

1.0.7
    Provide an interface for the DBI class in order to play nicer with proxies

1.0.6
    Prepared statement re-use was failing on Oracle, fixed.

1.0.5
    Fleshed out the execute(..) methods to take full array of arguments, like
    query.

    Added update(..): int which return number of rows affected

    Lots of internal refactoring

1.0.4
    Was swallowing an exception in one place for the (brief) 1.0.3 release.
    Definately upgrade if using 1.0.3

1.0.3
    Fixed a bug where quoted text could be interpreted as named tokens, bad me.

    Added HandleCallback methods to DBI to manage handle db resources etc for
    clients.

    Removed test dependency on Jakarta commons-io, which had been used, previously,
    for deleting the test database. Tests now depend only on derby and junit, still
    with no runtime dependencies (other than the JDBC driver for your database).

1.0.2
    Added facility for loading connection info from properties file
    for convenience. Totally optional, thankfully.

1.0.1
    Added overloaded argument signatures to callback-based queries

1.0
    Initial Release<|MERGE_RESOLUTION|>--- conflicted
+++ resolved
@@ -1,11 +1,8 @@
 3.4.0
   - New API
     - StatementException.getShortMessage
-<<<<<<< HEAD
     - Added the MapMappers JdbiConfig class to configure column name case changes in favor of the old boolean toggle.
-=======
     - SqlStatements.setQueryTimeout(int) to configure the JDBC Statement queryTimeout.
->>>>>>> a7ad3bd1
   - Bug Fixes
     - Bridge methods cause SqlObject exceptions to get wrapped in `InvocationTargetException`
 
