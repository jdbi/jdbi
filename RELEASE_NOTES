3.6.0
<<<<<<< HEAD
  - New beta API
    - Type qualifiers for binding and mapping. Use annotations to distinguish between different SQL
      data types that map to the same Java type. e.g. VARCHAR, NVARCHAR, and Postgres MACADDR all
      map to String, but are bound and mapped with different JDBC APIs.
    - Support for NVARCHAR columns, using the @NVarchar qualifying annotation
    - Support for Postgres MACADDR columns, using the @MacAddr qualifying annotation.
    - Support for HSTORE columns, using the @HStore annotation
=======
  - New API
    - ConnectionFactory now also may customize connection closing
>>>>>>> 2d22a3a3

3.5.2
  - Bug Fixes
    - bindList throws an NPE if called with an immutable list,
      method is safe according to the specification
  - Improvements
    - improve binding private implementations of interfaces
    - improved loggability (through SqlLogger) of JDBI's built-in Argument instances

3.5.1 (whoops, 3.5.0 was released from the wrong commit!)
  - New API
    - SqlStatements.allowUnusedBindings allows you to bind Arguments to query parts that may be
      left out of the final query (e.g. by a TemplateEngine that renders conditional blocks)
      without getting an Exception.
    - Added the MapMappers JdbiConfig class to configure column name case changes, preferred over
      the old boolean toggle.
    - ColumnNameMatcher.columnNameStartsWith() method, used by reflection mappers to short-circuit
      nested mappings when no columns start with the nested prefix.
    - bindMethodsList and @BindMethodsList create VALUES(...) tuples by calling named methods
  - Improvements
    - SqlObject no longer transforms non-Runtime exceptions (slightly breaking change)
    - Use MethodHandles over Reflection to additionally do less exception wrapping / transformation
    - Skip unused string formatting for performance
    - Spring FactoryBean better singleton support
    - KotlinMapper respects constructor annotations, lateinit improvements
    - Behavioral fixes in Argument binding where the number of provided Arguments differs from the
      expected number.
    - Optional mapping of @Nested objects when using BeanMapper, ConstructorMapper, FieldMapper, or
      KotlinMapper. @Nested objects are only mapped when the result set contains columns that match
      the nested object.
    - ConstructorMapper allows constructor parameters annotated @Nullable to be missing from the
      result set. Any annotation named "Nullable" from any package may be used.
    - jdbi3-testing artifact has pg dependencies marked as optional, in case you e.g. only want h2
      or oracle
    - LocalTransactionHandler: rollback on thrown Throwable
    - test on openjdk11
    - EnumSet mapping support

3.4.0
    [ NOTE: this release's git tags are missing due to maintainer error! ]
  - New API
    - StatementException.getShortMessage
    - SqlStatements.setQueryTimeout(int) to configure the JDBC Statement queryTimeout.
  - Bug Fixes
    - Bridge methods cause SqlObject exceptions to get wrapped in `InvocationTargetException`
    - Ignore static methods on SqlObject types
  - Improvements
    - Handle `null` values in defined attributes

3.3.0
  - New API
    - SerializableTransactionRunner.setOnFailure(), setOnSuccess() methods allow callbacks to be
      registered to observe transaction success and failure.
    - JdbiRule.migrateWithFlyway() chaining method to run Flyway migrations on the test database
      prior to running tests.
    - @UseStringSubstitutorTemplateEngine SQL object annotation.
    - @Beta annotation to identify non-final APIs.
      - Application developers are invited to try out beta APIs and provide feedback to help us
        identify weaknesses and make improvements before new APIs are made final.
      - Library maintainers are discouraged from using beta APIs, as this might lead to
        ClassNotFoundExceptions or NoSuchMethodExceptions at runtime whenever beta APIs change.
  - Improvements
    - Added some extra javadoc to SqlLogger
    - @UseTemplateEngine now works with MessageFormatTemplateEngine and
      StringSubstitutorTemplateEngine
  - Bug fixes
    - SqlStatement.bindMethods() (and @BindMethods) now selects the correct method when the method
      return type is generic.
    - mapToMap() no longer throws an exception on empty resultsets when
      ResultProducers.allowNoResults is true
  - Breaking changes
    - Remove JdbiRule.createJdbi() in favor of createDataSource(). This was necessary to facilitate
      the migrateWithFlyway() feature above, and pave the way for future additions.
    - Remove SqlLogger.wrap() added in 3.2.0 from public API.
    - Convert MessageFormatTemplateEngine from an enum to a plain class with a public constructor.
      The INSTANCE enum constant has been likewise removed.
    - Remove StringSubstitutorTemplateEngine.defaults(), .withCustomizer() factory methods, in
      favor of the corresponding public constructors.

3.2.1
  - Fix IllegalArgumentException "URI is not hierarchical" in FreemarkerSqlLocator.

3.2.0
  - New modules:
    - jdbi3-testing - JdbiRule test rule for JUnit tests
    - jdbi3-freemarker - render SQL templates using FreeMarker
    - jdbi3-commons-text - render SQL templates using Apache commons-text StringSubstitutor
    - jdbi3-sqlite - plugin for use with SQLite database
  - New API
    - @SqlScript annotation to execute multiple statements
    - SqlLogger for logging queries, timing, and exceptions. Replacing TimingCollector, which
      is now deprecated
    - Add ResultProducers.allowNoResults configuration option in case you may or may not get a
      result set
    - MessageFormatTemplateEngine template engine, renders SQL using java.text.MessageFormat
    - SqliteDatabaseRule test rule (in jdbi3-core test jar)
  - Improvements
    - @MaxRows.value() may now be omitted when used as a parameter annotation
    - SerializableTransactionRunner 'max retries' handling throws more meaningful exceptions
    - Postgres operators like '?' and '?|' may now be used without being mistaken for a positional
      parameter. Escape them in your SQL statements as '??' and '??|', respectively.
    - Support for binding OptionalInt, OptionalLong, and OptionalDouble parameters.
  - Bug fixes:
    - SqlObject default methods now work in JDK 9
    - SqlObject no longer gets confused about result types due to bridge methods
    - StringTemplate no longer shares template groups across threads, to work around concurrency
      issues in StringTemplate project
    - DefineStatementLexer handles predicates that look like definitions better. No more errors
      on unmatched "<" when you really meant "less than!"
    - LocalDate binding should store the correct date when the server and database are running
      in different time zones.

3.1.1
  - Improve IBM JDK compatibility with default methods
  - Allow non-public SqlObject types!!!
  - Fix some ThreadLocal and StringTemplate leaks

3.1.0
  - The strict transaction handling check in Handle.close() may be disabled via
    getConfig(Handles.class).setForceEndTransactions(false).
  - StringTemplate SQL locator supports StringTemplate groups importing from other groups.
  - New RowReducer interface and related APIs make it simple to reduce master-detail joins
    into a series of master objects with the detail objects attached. See:
    - RowReducer interface
    - LinkedHashMapRowReducer abstract implementation for 90% of cases
    - ResultBearing.reduceRows(RowReducer)
    - @UseRowReducer SQL Object annotation
  - Fixed bug in PreparedBatch preventing batches from being reusable.
  - Additional Kotlin convenience methods to avoid adding ".java" on every Kotlin type:
    - Jdbi.withExtension(KClass, ExtensionCallback)
    - Jdbi.useExtension(KClass, ExtensionConsumer)
    - Jdbi.withExtensionUnchecked(KClass, callback)
    - Jdbi.useExtensionUnchecked(KClass, callback)
  - EnumMapper tries a case insensitive match if there's no exact match
  - OracleReturning.returningDml() supports named parameters
  - Fixed regression in Postgres typed enum mapper, which caused a fallback on the
    Jdbi default enum mapper.

3.0.1
  - Kotlin mapper support for @Nested annotation
  - ReflectionMapperUtil utility class made public.
  - collectInto() and SQL Object return type support for OptionalInt, OptionalLong,
    and OptionalDouble, and Vavr Option.
  - New jdbi3-sqlite plugin with SQLite-specific binding and column mapping for java.net.URL.
  - Workaround for multithreaded race condition loading StringTemplate STGroups and templates.
  - Column mapper for Vavr Option.

3.0.0
  - [breaking] Added ConfigRegistry parameter to SqlLocator.locate() method.

3.0.0-rc2
  - Row and column mapper for Optional types
  - Binding of nested attributes e.g. ":user.address.city" with bindBean(), bindMethods(),
    bindFields(), as well as @BindBean, @BindMethods, and @BindFields in SQL objects.
  - Mapping of nested attributes with BeanMapper, ConstructorMapper, and FieldMapper, using
    the @Nested annotation.
  - SQL Objects inherit class annotations from supertypes.
  - bindList() and @BindList now follow the parameter naming style of the active SqlParser,
    via the new SqlParser.nameParameter() method. e.g. ":foo" for ColonPrefixSqlParser, vs
    "#foo" for HashPrefixSqlParser.

3.0.0-rc1
  - SQL Object methods may have a Consumer<T> instead of a return type. See
    http://jdbi.github.io/#_consumer_methods.

3.0.0-beta4
  - [breaking] ResultSetMapper -> ResultSetScanner; reducing overloaded 'Mapper'
  - PreparedBatch: throw an exception if you try to add() an empty binding
  - [breaking] Removed column mapper fallback behavior from
    StatementContext.findRowMapperFor() and RowMappers.findFor(), in favor or new
    StatementContext.findMapperFor() and Mappers.findFor() methods. Previously,
    findRowMapperFor() would first consult the RowMappers registry, then the
    ColumnMappers registry if no RowMapper was registered for a given type. Thus:
    - StatementContext.findMapperFor(...) or Mappers.findFor() may return a row mapper or
      a first-column mapper.
    - StatementContext.findRowMapperFor(...) or RowMappers.findFor() returns only row
      mappers
    - StatementContext.findColumnMapperFor(...) or ColumnMappers.findFor() returns only
      column mapper
  - [breaking] Renamed @SqlMethodAnnotation meta-annotation to @SqlOperation.
  - Added support for Vavr object-functional data types in jdbi3-vavr module.
  - java.time.ZoneId support

3.0.0-beta3
  - Added Kotlin extension methods to Jdbi class, to work around Kotlin's lack
    of support for exception transparency: withHandleUnchecked,
    useHandleUnchecked, inTransactionUnchecked, useTransactionUnchecked,
    withExtensionUnchecked, useExtensionUnchecked.
  - Renamed org.jdbi:jdbi3 artifact to org.jdbi:jdbi3-core, for consistency with
    other modules.
  - [breaking] StatementContext.getParsedSql() now returns a ParsedSql instead of String
  - [breaking] Remove SqlStatement fetchForward / Reverse ; statements now FORWARD_ONLY

3.0.0-beta2
  - [breaking] Removed Handle.update() and Handle.insert(), in favor of
    Handle.execute(), which does the same thing. Handle.execute() now returns
    the update count.
  - Removed core dependency on Guava.
  - [breaking] Switch from 1- to 0-based indices in OracleReturning.returnParameters()
  - [breaking] Added StatementContext parameter to NamedArgumentFinder.find() method
  - [breaking] Moved JoinRowMapper.JoinRow class to top-level class
  - [breaking] Modified @Register* annotations to be repeatable, instead of using
    array attributes.
  - [breaking] Moved and renamed MapEntryMapper.Config to top-level class
    MapEntryMappers
  - MapMapper preserves column ordering, #848
  - [breaking] split Handle.cleanupHandle() into cleanupHandleCommit() and *Rollback()
  - [breaking] remove TransactionStatus enum
  - [breaking] Refactored StatementRewriter into TemplateEngine and SqlParser.

3.0.0-beta1
  - [breaking] Refactored SqlStatementCustomizerFactory.createForParameter(...)
    - Now returns new SqlStatementParameterCustomizer type, so parameter customizers
      can be cached and reused for performance.
    - Now accepts a `Type` parameter, so parameter binders no longer have to check
      whether the statement is a PreparedBatch.
  - [breaking] Handlers config class, refactored HandlerFactory permit alternative
    method handler mapping strategies.
  - [breaking] Renamed BeanMapper, FieldMapper, and ConstructorMapper's `of(...)`
    methods to `factory(...)`. Added `of` methods in their place which return
    RowMappers, whereas the `factory` methods from before return `RowMapperFactory`s.
  - [breaking] Mixing named and positional parameters in SQL statements will now
    throw an exception. See https://github.com/jdbi/jdbi/pull/787
  - Handlers registry allows users to use custom SQL Object method handlers
    without a SQL method annotation.
  - HandlerDecorators registry allows adding custom behavior to any SQL Object
    method, with or without an annotation.
  - jdbi3-kotlin plugin adds support for mapping Kotlin data classes.
  - jdbi3-kotlin-sqlobject plugin adds support for Kotlin SQL Objects,
    including Kotlin default methods, and default parameter values.
  - Support for collecting results into Map, and Guava's Multimap.
  - Configuration option to control how "untyped null" arguments are bound.
    Useful for some database vendors (e.g. Derby, Sybase) that expect a different
    SQL type constant for null values.
  - Support boolean[] return type from @SqlBatch methods
  - Bug fixes:
    - NullPointerException in Postgres plugin when binding null UUID
    - IllegalArgumentException with @SqlBatch when the batch is empty
    - NullPointerException when `null` is bound to an array column.

3.0.0-beta0
  - Redesigned for Java 8 - lambdas, streams, optionals, exception transparency
  - Support for java.time (JSR-310) types like LocalDate and OffsetDateTime
  - Better support for custom collection types, using Java 8 Collector
  - SQL array support -- finally!
  - BeanMapper and other reflection-based mappers now recognize snake_case
    column names, and match them up to Java properties
  - Plugin architecture that makes it easy to share configuration
  - Plugins to support types from 3rd party libraries: JodaTime, Guava,
    StringTemplate, Spring
  - Plugins to support specific database vendors: H2, Oracle, Postgres
  - Migration-friendly: Jdbi v2 and v3 will happily coexist within the same
    project, so you can migrate at your own pace.

2.78
  - @BindIn: fix handling of empty lists on Postgres
  - clear SqlObject ThreadLocals on close, fixes leak on e.g. webapp reload
  - expose Script.getStatements()

2.77
  - Improved BindIn functionality: can now process Iterables and arrays/varargs
    of any type, and has configurable handling for a null/empty argument.
    Check the source code comments or your IDE hints for details.

2.76
  - SPRING BREAKING CHANGE: move from Spring 2 to Spring 3, how timely of us
  - SQL lookups in the context of a SqlObject method now also find according
    to the same rules as annotation
  - DefaultMapper now has option to disable case folding
  - Fix AbstractMethodError swallowing in SqlObject methods

2.75
  - simple @GetGeneratedKeys @SqlBatch support (only int keys for now)
  - ClasspathStatementLocator performance improvements

2.74
  - cglib 3.2.2, asm 5.1; fixes codegen for new Java 8 bridge methods
  - @UseStringTemplate3StatementLocator now caches created locators
  - new @OutParameter annotation for fetching named out params on @SqlCall methods
  - expose Handle.isClosed

2.73
  - Allow clearing of bindings in SQLStatement
  - (finally!) parse Postgres CAST syntax 'value::type' properly in colon
    prefix statements
  - fix @SqlBatch hanging if you forget to include an Iterable-like param
  - fix @SqlUpdate @GetGeneratedKeys to allow non-number return types
  - Expose Foreman on StatementContext

2.72
  - Support for the ability to provide a list of the column names returned
    in a prepared batch #254

2.71
  - fix @BindBean of private subtypes, #242

2.70 *** MAJOR CHANGES ***
  - allow JDK8 default methods in SQLObject interfaces. Backport of #190.
  - switch to standard Maven toolchains.xml for cross-compilation, #169.
    See https://maven.apache.org/guides/mini/guide-using-toolchains.html
    for instructions on how to use it.
  - Correctly handle semicolons and inline comments in SQL statements.
    Existing SQL statements may break due to lexer changes, ensure you have
    test coverage.
  - Introduce "column mappers" which dramatically improve type handling
    for BeanMapper-style automatic mapping
      see https://github.com/jdbi/jdbi/pull/164
  - Disallow "nested" transactions explicitly.  They almost certainly don't
    work the way you expect.  Use savepoints instead.
  - Eagerly check return type of @SqlUpdate annotated SqlObject methods
  - Allow getting generated keys by name for Oracle
  - Allow getting generated keys from prepared Batch statements
  - Cache StatementRewriter parsing of statements
  - Support mapping of URI, char, Character types

2.63
  - Include lambda-friendly callback methods on Handle and DBI, #156

2.62
  - Also include asm in shade, fixes build.  Sorry about the broken releases...

2.61 *** DO NOT USE ***
  - Fix shading broken in 2.60, fixes #152

2.60 *** DO NOT USE ***
  - Fix Javadoc generation for JDK6 and JDK8
  - Add support for /* */ style comments in statements
  - Add @BindMap annotation which allows parameters passed in a Map<String, Object>
  - Add support for running Script objects as individual statements rather than batch
  - Add support for default bind name based on argument position number (thanks @arteam)
  - Fix SqlObject connection leak through result iterator (thanks @pierre)
  - Switch to using cglib instead of cglib-nodep so we can pull ASM 5.0.2 which is Java 8 compatible
  - Classmate to 1.1.0

2.59
  - Fixes #137, broken ClasspathStatementLocator cache (thanks @HiJon89).
  - Recognize MySQL REPLACE statements

2.58
  - Identical to 2.57 except that the jar is correctly shaded.


2.57  *** DO NOT USE *** - Packaging for 2.57 was accidentially broken, use 2.58 instead.
                           Thanks to @HiJon89 for spotting the problem!
  - use Types.NULL for null objects (thanks @christophercurrie)
  - improve behavior on transactional autocommit (thanks @hawkan)
  - fix connection leak in on-demand sqlobject (thanks @pmaury)
  - code cleanups


2.54
  - fix cleanup bug when e.g. cleanupHandle was called multiple times
    on the same query.
  - Generic object binding uses specific type if value is non-null.


2.53
  - Tests now run in parallel
  - Added Template supergroup loading to StringTemplate3StatementLocator
  - add a global cache for templates loaded from an annotation.
  - fix a handler cache bug.

2.52
  - not released

2.51
  - fix PMD, Findbugs and javadoc complaints
  - clean license headers in all source files
  - use basepom.org standard-oss base pom to build,
      build with all checkers enabled
  - build with antlr 3.4
  - use classmate 0.9.0 (from 0.8.0)
  - make all dependencies that are not required optional (not provided)

2.50
  - add travis setup for autobuilds
  - Remove log4j dependency for slf4j logger
  - Ensure that compilation using JDK7 or better uses a JDK6 rt.jar
  - Fix the @BindBean / Foreman.waffle code to use correct ArgumentFactories
    and not just the ObjectArgumentFactory
  - fix spurious test failures when using newer versions of the surefire plugin


2.45
  - Support for setting Enum values from strings in BeanMapper
2.44
  - Add java.io.Closeable to Handle and ResultIterator
2.35
  - Use CGLIB for sql objects instead of dyanmic proxies
  - Support for classes as well as interfaces in the sql object api
  - Add @Transaction for non @Sql* methods in sql objects
  - @CreateSqlObject annotation sql objects to replace Transmogrifier

2.31
  - Add access to ResultSet on FoldController

2.12
  - Registered Mappers on DBi and Handle, and the Query#mapTo addition
  - Sql Object API

2.11
  - Botched release attempt with Maven 3

2.10.2
  - Bugfix: Allow escaping of arbitrary characters in the SQL source, especially allow
            escaping of ':' (which is needed for postgres type casts)

2.10.0
  - minor code cleanups to reduce number of warnings
  - Expose NamedArgumentFinder to allow custom lookup of Arguments. JDBI already provides
    two implementations of the Interface, one for Maps and one for BeanProperties.
  - Add ability to set query timeout (in seconds) on SqlStatement

2.9.3
  - Add <url /> element to pom so can get into central :-)

2.9.2
  - Add ` as a legal SQL character in colon prefix grammar
  - non-existent release, fighting maven

2.9.1
  - First 2.9 series release

2.9.0
  - Make the DefaultMapper public.
  - Aborted, trying to make gpg signing work correctly

2.8.0
  - Add methods to SqlStatement and PreparedBatch that allow adding a set of defines
    to the context in one go.
  - Add ~ { and } as legal characters in the colon prefix grammar

2.7.0
  - A TimingCollector was added which can be registered on the DBI or handle which then
    gets called with nanosecond resolution elapsed time every time a statement is run
    against the data base.
  - re-added some Exception constructors that were accidentially removed in 2.3.0 making
    2.4.0-2.6.x non-backwards compatible.
  - Bind java.util.Date as a timestamp because it contains time and date.
  - BasicHandle constructor is now package private (which it always should have been)
  - add Clirr Report to the Maven Site
  - convert all calls to System.currentTimeMillis() to System.nanoTime(), which is more
    accurate and much more lightweight. As we only calculate time differences, it is
    good enough.
  - fix more compiler warnings
  - add null checks for all object types on SqlStatement
  - move object null checks, that don't require boxing/unboxing
    into the Argument classes. Keep the checks for object/primitive
    types in SQL to avoid boxing/unboxing overhead.

2.6.0
   Fix a number of compiler warnings
   Add new binding methods for SqlStatement
    - Integer, Boolean, Byte, Long, Short  Object
    - double, float, short primitive
   All bind methods taking an object should check
   for null values and bind a NullArgument accordingly.

2.5.0
    Add new binding methods for SqlStatement
      - char types
      - boolean as int (for DBs missing a boolean type)
    Re-add unit test removed in 2.4.9 with unicode escapes

2.4.9
    Remove Unit tests that fails depending on Platform Encoding

2.4.8
    Switch to ANTLR 3 for grammars so that shading works again

2.4.5
    Move source code to github

2.4.4
    Fix several dependency and shading issues which came up from the
    ant to conversion.

2.4.3
    Add better messages on statement exceptions

2.4.2
    Switch to maven2 for builds

    Add the statement context to statement related exceptions, including a new
    DBIExcpetion abstact subclass, StatementException, which exposes this.

2.3.0
    Fix OracleReturning compile time dependency using Reflection.
    Deprecated OracleReturning.
    Added CallableStatement support :
      - new method handle.prepareCall
      - new Call class and CallableStatementMapper interface

    Fixes to colon prefix grammar to support empty string literals and
    escaped quotes.

    Added access to more of the actual context for a statement to StatementContext

2.2.2
    Change OracleReturning to use oracle.jdbc.oraclePreparedStatement for
    compatibility with ojdbc6.jar compatibility

2.2.1
    Fix a result set leak in the case of a Mapper raising an exception rather
    than returning cleanly

2.2.0
    Add DBI#inTransaction

2.1.1
    Add timing info to logging calls

2.1.0
    Add Query#fold

    Add additional logging around handles and transactions

2.0.2
    Clean up a NullPointerException which was masking an
    UnableToCreateStatementException

2.0.1
    Add '!' to the characters for LITERAL in the colon prefix grammar

2.0.0
    Add Query#list(int) in order to allow for a maximum resukt size from
    eager query execution.

    Add sql logging facility

1.4.6
    Fix an NPE when dealing with metadata in Args.

2.0pre17

    Change statement customizer to have before and after callbacks

    Change OracleReturning to use the after callback to extract results

2.0pre16
    Clean up the build so the stringtemplate stuff is useful

    SqlStatement#bind(*, Character) which converts to a string

    Provide a non-caching default statement builder

    Allow setting the statement builder on a DBI explicitely

    Allow re-use of a prepared batch by clearing the parts prior to execution

    Change query iterated results to clean resources in the same manner as list,
    just later

2.0pre15
    Move StringTemplate stuff back into unstable

    Support for checkpointed transactions

2.0pre14
    Add convenience classes for one value result sets

    StringTemplate 3.0 based statement locator and a classpath based loader

    Improve grammar for named param parsing (| in LITERAL)

2.0pre13
    Spring (2.0) support classes

    Add ability to define statement attributes at the DBI and Handle levels

    Have prepared batch use the statement locator

    Bean resultset mapper invokes the right ResultSet.getXXX() for each
    property type (getObject() on Oracle returns internal Oracle types)

    Allow positional binding for PreparedBatch

    Renamed PreparedBatchPart.another() to next()

    Change SqlStatement#first to return null on an empty result instead of an NPE

    Allow setting attributes on statement contexts for batches and prepared batches

    SqlStatement.bindNull(...)

2.0pre12
    [bugfix] Pass statement context into result mapped queries

2.0pre11
    Create the StatementContext to allow for tunneling state into the various
    client defined tweakables

2.0pre10
    allow numbers in named params

2.0pre9
    Fix up IDBI to have the DBI functional methods and not the config methods

2.0pre8
    Add double quote handling to named param magic

2.0pre7
    Added Oracle DML Returning features

2.0pre6
    Pluggable statement builders

    More literal characters in the named statement parser

2.0pre5
    Improve grammar for named param parsing (_ @ and _ in LITERAL)

2.0pre4
    Switch to an ANTLR based grammar for named param parsing

2.0pre3
    JDBC4 Style "Ease of Development" and API Docs

2.0pre2
    Flesh out convenience APIS

2.0pre1
    Complete Rewrite

1.4.5
    Fix bug in caching added in 1.4.4

    Optimize statement literal or named statement detection

1.4.4
    Allow for create/drop/alter statements

    Cache whether or not a driver supports asking for prepared statement parameter types

1.4.3
    Handle drivers (such as Oracle) which throw an exception when trying to retrieve
    prepared statement parameter type information.

1.4.2
    Be explicit about target jdk version (1.4) for this branch

1.4.1
    Fixed bug where null is being set via setObject instead of setNull
    Thank you, Simone Gianni!

1.4.0
    Expose the new functionality on interfaces as well as concrete classes

1.3.3
    Expose the handle decorator functionality on the IDBI interface

    Add a script locator mechanism analogous to the statement locator

1.3.2
    Save SQLException to provide more information to the DBIException on
    statement execution

1.3.1
    Issue with a matcher not being reset which only showed up under jdk 1.5. Thank you Patrick!

1.3.0
    Wrap exceptions thrown from handle in Spring DataAccessExceptions for the
    Spring adaptor. Thank you Thomas Risberg.

    Support for "global" named parameters at the handle and DBI levels

1.2.5
    Change Handle#script to batch the statements in the script

1.2.4
    Bug fix in named parameter handling with quotes (would ignore some named params incorrectly)

1.2.3
    Allow configuring transaction handlers in properties

    Allow configuring of externalized sql locating (ie, non-classpath)

1.2.2
    Add callback based transaction handling in order to cleanly support the various
    transactional contexts (CMT, BMT, Spring, Local) etc.

1.2.1
    Via the Spring DBIBean, IDBI#open(HandleCallback) now uses the transactionally bound handle
    if there is one.

1.2.0
    DBIException now extends RuntimeException. The 7 character change major release =)

    Added DBIUtils.closeHandleIfNecessary(Handle, IDBI) to allow for transparently managing
    transactions and connections in Spring whteher tx's are enabled or not.

1.1.2
    Handle#query(String, RowCallback): void no longer starts a transaction
    automagically

1.1.1
    Support full-line comments in external sql and sql scripts. Full line comments
    must begin with # or // or -- as the first character(s) on the line.

1.1.0
    Added handle#first(..): Map convenience functions to query for individual rows

    Removed DBITransactionFailedException and used plain old DBIException
    in its place

    Added unstable package for holding elements subject to API changes
    during a major release cycle.

    Handle decorator functionality added to unstable feature set

    JavaBean mapped named parameter support

    Renamed Handle#preparedBatch to Handle#prepareBatch

    Queries return java.util.List instead of java.util.Collection

    Much more sophisticated auto-configuration

    Broke backwards compatibility on handle.query(String, Object) method behavior
        (this is reason why 1.1.0 version increment)
        (read the javadocs if you use this method)

    Removed method Handle#query(String, Object, Object)
        Could lea to confusion with changed behavior mentioned above

1.0.10
    Batch and PreparedBatch Support

    Removed an unused exception

    Fixed bug in named parameter extractor (would miss named params not preceeded by whitespace)

1.0.9
    Better auto-detection of statement type (named, raw sql, etc)

1.0.8
    Spring integration tools

1.0.7
    Provide an interface for the DBI class in order to play nicer with proxies

1.0.6
    Prepared statement re-use was failing on Oracle, fixed.

1.0.5
    Fleshed out the execute(..) methods to take full array of arguments, like
    query.

    Added update(..): int which return number of rows affected

    Lots of internal refactoring

1.0.4
    Was swallowing an exception in one place for the (brief) 1.0.3 release.
    Definately upgrade if using 1.0.3

1.0.3
    Fixed a bug where quoted text could be interpreted as named tokens, bad me.

    Added HandleCallback methods to DBI to manage handle db resources etc for
    clients.

    Removed test dependency on Jakarta commons-io, which had been used, previously,
    for deleting the test database. Tests now depend only on derby and junit, still
    with no runtime dependencies (other than the JDBC driver for your database).

1.0.2
    Added facility for loading connection info from properties file
    for convenience. Totally optional, thankfully.

1.0.1
    Added overloaded argument signatures to callback-based queries

1.0
    Initial Release<|MERGE_RESOLUTION|>--- conflicted
+++ resolved
@@ -1,5 +1,6 @@
 3.6.0
-<<<<<<< HEAD
+  - New API
+    - ConnectionFactory now also may customize connection closing
   - New beta API
     - Type qualifiers for binding and mapping. Use annotations to distinguish between different SQL
       data types that map to the same Java type. e.g. VARCHAR, NVARCHAR, and Postgres MACADDR all
@@ -7,10 +8,6 @@
     - Support for NVARCHAR columns, using the @NVarchar qualifying annotation
     - Support for Postgres MACADDR columns, using the @MacAddr qualifying annotation.
     - Support for HSTORE columns, using the @HStore annotation
-=======
-  - New API
-    - ConnectionFactory now also may customize connection closing
->>>>>>> 2d22a3a3
 
 3.5.2
   - Bug Fixes
