--- conflicted
+++ resolved
@@ -1,12 +1,9 @@
 3.4.0
   - New API
-<<<<<<< HEAD
+    - StatementException.getShortMessage
     - Added the MapMappers JdbiConfig class to configure column name case changes in favor of the old boolean toggle.
-=======
-    - StatementException.getShortMessage
   - Bug Fixes
     - Bridge methods cause SqlObject exceptions to get wrapped in `InvocationTargetException`
->>>>>>> 2adff86d
 
 3.3.0
   - New API
