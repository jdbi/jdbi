--- conflicted
+++ resolved
@@ -1,15 +1,14 @@
 # Unreleased
 
-<<<<<<< HEAD
-  - Move from Kotlin 1.5 to 1.6 as 1.5 is deprecated and will be removed.
-=======
-  - Fix regression introduced by #2481 where `-` at the end of named parameters get swallowed. (#2499, thanks @gokristian for reporting).
+- Move from Kotlin 1.5 to 1.6 as 1.5 is deprecated and will be removed.
+
+# 3.41.3
+- Fix regression introduced by #2481 where `-` at the end of named parameters get swallowed. (#2499, thanks @gokristian for reporting).
   - un-deprecate the `otjPostgres` support in jdbi-testing as the project shipped 1.02 with JPMS module name support.
   - doc updates (#2496, thanks @hpoettker)
   - upgrade lombok version for testing with Java 21 (#2495)
   - address `commons-compress` dependabot issue
   - some version and dependency updates
->>>>>>> a7b349fd
 
 # 3.41.2
 
