<?xml version="1.0" encoding="UTF-8"?>
<!--
~   Licensed under the Apache License, Version 2.0 (the "License");
~   you may not use this file except in compliance with the License.
~   You may obtain a copy of the License at
~
~   http://www.apache.org/licenses/LICENSE-2.0
~
~   Unless required by applicable law or agreed to in writing, software
~   distributed under the License is distributed on an "AS IS" BASIS,
~   WITHOUT WARRANTIES OR CONDITIONS OF ANY KIND, either express or implied.
~   See the License for the specific language governing permissions and
~   limitations under the License.
-->
<project xmlns="http://maven.apache.org/POM/4.0.0" xmlns:xsi="http://www.w3.org/2001/XMLSchema-instance" xsi:schemaLocation="http://maven.apache.org/POM/4.0.0 http://maven.apache.org/xsd/maven-4.0.0.xsd">
    <modelVersion>4.0.0</modelVersion>

    <parent>
        <artifactId>basepom-oss</artifactId>
        <groupId>org.basepom</groupId>
        <version>19</version>
    </parent>

    <groupId>org.jdbi</groupId>
    <artifactId>jdbi3-parent</artifactId>
    <version>3.2.2-SNAPSHOT</version>
    <packaging>pom</packaging>
    <name>jdbi3 Parent</name>
    <description>Jdbi is designed to provide convenient tabular data access in
        Java(tm). It uses the Java collections framework for query
        results, provides a convenient means of externalizing sql
        statements, and provides named parameter support for any database
        being used.</description>
    <url>http://jdbi.org/</url>

    <licenses>
        <license>
            <name>Apache License 2.0</name>
            <url>http://www.apache.org/licenses/LICENSE-2.0.html</url>
            <distribution>repo</distribution>
        </license>
    </licenses>

    <modules>
        <module>core</module>
        <module>sqlobject</module>
        <module>stringtemplate4</module>
        <module>commons-text</module>
        <module>freemarker</module>
        <module>guava</module>
        <module>jodatime2</module>
        <module>jpa</module>
        <module>postgres</module>
        <module>spring4</module>
        <module>docs</module>
        <module>kotlin</module>
        <module>kotlin-sqlobject</module>
        <module>bom</module>
        <module>noparameters</module>
        <module>vavr</module>
        <module>sqlite</module>
        <module>testing</module>
    </modules>

    <scm>
        <connection>scm:git:git://github.com/jdbi/jdbi.git</connection>
        <developerConnection>scm:git:git@github.com:jdbi/jdbi.git</developerConnection>
        <tag>HEAD</tag>
        <url>https://github.com/jdbi/jdbi/</url>
    </scm>

    <properties>

        <basepom.check.fail-all>true</basepom.check.fail-all>
        <basepom.maven.version>3.2.5</basepom.maven.version>

        <basepom.release.profiles>basepom.oss-release,oracle</basepom.release.profiles>
        <basepom.test.fork-count>4</basepom.test.fork-count>
        <basepom.test.reuse-vm>true</basepom.test.reuse-vm>
        <basepom.test.timeout>240</basepom.test.timeout>

        <dep.antlr.version>3.4</dep.antlr.version>
        <dep.dokka.version>0.9.16</dep.dokka.version>
        <dep.jetbrainsAnnotations.version>13.0</dep.jetbrainsAnnotations.version>
        <dep.kotlin.version>1.2.31</dep.kotlin.version>
        <dep.slf4j.version>1.7.25</dep.slf4j.version>
        <dep.spring.version>4.2.4.RELEASE</dep.spring.version>
        <findbugs.version>3.0.1</findbugs.version>
        <kotlin.compiler.jvmTarget>1.8</kotlin.compiler.jvmTarget>
        <project.build.targetJdk>1.8</project.build.targetJdk>
    </properties>

    <dependencyManagement>
        <dependencies>
            <dependency>
                <groupId>org.jdbi</groupId>
                <artifactId>jdbi3-core</artifactId>
                <version>${project.version}</version>
            </dependency>
            <dependency>
                <groupId>org.jdbi</groupId>
                <artifactId>jdbi3-core</artifactId>
                <version>${project.version}</version>
                <classifier>tests</classifier>
            </dependency>

            <dependency>
                <groupId>org.jdbi</groupId>
                <artifactId>jdbi3-commons-text</artifactId>
                <version>${project.version}</version>
            </dependency>
            <dependency>
                <groupId>org.jdbi</groupId>
                <artifactId>jdbi3-freemarker</artifactId>
                <version>${project.version}</version>
            </dependency>
            <dependency>
                <groupId>org.jdbi</groupId>
                <artifactId>jdbi3-guava</artifactId>
                <version>${project.version}</version>
            </dependency>
            <dependency>
                <groupId>org.jdbi</groupId>
                <artifactId>jdbi3-jodatime2</artifactId>
                <version>${project.version}</version>
            </dependency>
            <dependency>
                <groupId>org.jdbi</groupId>
                <artifactId>jdbi3-jpa</artifactId>
                <version>${project.version}</version>
            </dependency>
            <dependency>
                <groupId>org.jdbi</groupId>
                <artifactId>jdbi3-kotlin</artifactId>
                <version>${project.version}</version>
            </dependency>
            <dependency>
                <groupId>org.jdbi</groupId>
                <artifactId>jdbi3-kotlin-sqlobject</artifactId>
                <version>${project.version}</version>
            </dependency>
            <dependency>
                <groupId>org.jdbi</groupId>
                <artifactId>jdbi3-postgres</artifactId>
                <version>${project.version}</version>
            </dependency>
            <dependency>
                <groupId>org.jdbi</groupId>
                <artifactId>jdbi3-postgres</artifactId>
                <version>${project.version}</version>
                <classifier>tests</classifier>
            </dependency>
            <dependency>
                <groupId>org.jdbi</groupId>
                <artifactId>jdbi3-spring4</artifactId>
                <version>${project.version}</version>
                <exclusions>
                    <exclusion>
                        <artifactId>commons-logging</artifactId>
                        <groupId>commons-logging</groupId>
                    </exclusion>
                </exclusions>
            </dependency>
            <dependency>
                <groupId>org.jdbi</groupId>
                <artifactId>jdbi3-sqlite</artifactId>
                <version>${project.version}</version>
            </dependency>
            <dependency>
                <groupId>org.jdbi</groupId>
                <artifactId>jdbi3-sqlobject</artifactId>
                <version>${project.version}</version>
            </dependency>
            <dependency>
                <groupId>org.jdbi</groupId>
                <artifactId>jdbi3-sqlobject</artifactId>
                <version>${project.version}</version>
                <classifier>tests</classifier>
            </dependency>
            <dependency>
                <groupId>org.jdbi</groupId>
                <artifactId>jdbi3-stringtemplate4</artifactId>
                <version>${project.version}</version>
            </dependency>
            <dependency>
                <groupId>org.jdbi</groupId>
                <artifactId>jdbi3-testing</artifactId>
                <version>${project.version}</version>
            </dependency>
            <dependency>
                <groupId>org.jdbi</groupId>
                <artifactId>jdbi3-vavr</artifactId>
                <version>${project.version}</version>
            </dependency>

            <dependency>
                <groupId>com.google.guava</groupId>
                <artifactId>guava</artifactId>
                <version>21.0</version>
            </dependency>
            <dependency>
                <groupId>io.vavr</groupId>
                <artifactId>vavr</artifactId>
                <version>0.9.1</version>
            </dependency>

            <dependency>
                <groupId>net.jodah</groupId>
                <artifactId>expiringmap</artifactId>
                <version>0.5.6</version>
            </dependency>

            <dependency>
                <groupId>org.antlr</groupId>
                <artifactId>antlr-runtime</artifactId>
                <version>${dep.antlr.version}</version>
            </dependency>

            <dependency>
                <groupId>org.springframework</groupId>
                <artifactId>spring-jdbc</artifactId>
                <version>${dep.spring.version}</version>
                <optional>true</optional>
            </dependency>

            <dependency>
                <groupId>org.springframework</groupId>
                <artifactId>spring-beans</artifactId>
                <version>${dep.spring.version}</version>
                <optional>true</optional>
            </dependency>

            <dependency>
                <groupId>org.springframework</groupId>
                <artifactId>spring-tx</artifactId>
                <version>${dep.spring.version}</version>
                <optional>true</optional>
            </dependency>

            <dependency>
                <groupId>org.springframework</groupId>
                <artifactId>spring-context</artifactId>
                <version>${dep.spring.version}</version>
                <optional>true</optional>
            </dependency>

            <dependency>
                <groupId>org.apache.commons</groupId>
                <artifactId>commons-jexl</artifactId>
                <version>2.1.1</version>
                <exclusions>
                    <exclusion>
                        <artifactId>commons-logging</artifactId>
                        <groupId>commons-logging</groupId>
                    </exclusion>
                </exclusions>
            </dependency>

            <dependency>
                <groupId>org.springframework</groupId>
                <artifactId>spring-test</artifactId>
                <version>${dep.spring.version}</version>
            </dependency>

            <dependency>
                <groupId>com.h2database</groupId>
                <artifactId>h2</artifactId>
                <version>1.3.173</version>
            </dependency>

            <dependency>
                <groupId>org.hsqldb</groupId>
                <artifactId>hsqldb</artifactId>
                <version>2.3.2</version>
            </dependency>

            <dependency>
                <groupId>org.postgresql</groupId>
                <artifactId>postgresql</artifactId>
                <version>42.2.2</version>
            </dependency>

            <dependency>
                <groupId>com.opentable.components</groupId>
                <artifactId>otj-pg-embedded</artifactId>
                <version>0.11.3</version>
            </dependency>

            <dependency>
                <groupId>org.slf4j</groupId>
                <artifactId>slf4j-api</artifactId>
                <version>${dep.slf4j.version}</version>
            </dependency>
            <dependency>
                <groupId>org.slf4j</groupId>
                <artifactId>slf4j-simple</artifactId>
                <version>${dep.slf4j.version}</version>
            </dependency>

            <dependency>
                <groupId>junit</groupId>
                <artifactId>junit</artifactId>
                <version>4.12</version>
            </dependency>

            <dependency>
                <groupId>org.mockito</groupId>
                <artifactId>mockito-core</artifactId>
                <version>2.7.5</version>
            </dependency>

            <dependency>
                <groupId>org.assertj</groupId>
                <artifactId>assertj-core</artifactId>
                <version>3.5.2</version>
            </dependency>

            <dependency>
                <groupId>org.assertj</groupId>
                <artifactId>assertj-guava</artifactId>
                <version>3.1.0</version>
            </dependency>

            <dependency>
                <groupId>org.jetbrains</groupId>
                <artifactId>annotations</artifactId>
                <version>${dep.jetbrainsAnnotations.version}</version>
            </dependency>

            <dependency>
                <groupId>org.jetbrains.kotlin</groupId>
                <artifactId>kotlin-stdlib</artifactId>
                <version>${dep.kotlin.version}</version>
            </dependency>

            <dependency>
                <groupId>org.jetbrains.kotlin</groupId>
                <artifactId>kotlin-reflect</artifactId>
                <version>${dep.kotlin.version}</version>
            </dependency>

            <dependency>
                <groupId>org.jetbrains.kotlin</groupId>
                <artifactId>kotlin-test</artifactId>
                <version>${dep.kotlin.version}</version>
            </dependency>

            <dependency>
                <groupId>org.jetbrains.kotlin</groupId>
                <artifactId>kotlin-test-junit</artifactId>
                <version>${dep.kotlin.version}</version>
            </dependency>

            <dependency>
                <groupId>com.nhaarman</groupId>
                <artifactId>mockito-kotlin</artifactId>
                <version>1.3.0</version>
            </dependency>

            <dependency>
                <groupId>org.apache.commons</groupId>
                <artifactId>commons-text</artifactId>
                <version>1.3</version>
            </dependency>

            <!-- commons-text 1.3 wants 3.5, but otj-pg-embedded 0.11.3 wants 3.7 -->
            <dependency>
                <groupId>org.apache.commons</groupId>
                <artifactId>commons-lang3</artifactId>
                <version>3.7</version>
            </dependency>

            <dependency>
                <groupId>org.xerial</groupId>
                <artifactId>sqlite-jdbc</artifactId>
                <version>3.8.11.2</version>
            </dependency>

            <dependency>
                <groupId>com.google.code.findbugs</groupId>
                <artifactId>findbugs-annotations</artifactId>
                <version>${findbugs.version}</version>
                <scope>provided</scope>
                <optional>true</optional>
            </dependency>

            <dependency>
                <groupId>com.google.code.findbugs</groupId>
                <artifactId>jsr305</artifactId>
                <version>${findbugs.version}</version>
                <scope>provided</scope>
                <optional>true</optional>
            </dependency>
        </dependencies>
    </dependencyManagement>

    <dependencies>
        <dependency>
            <groupId>org.slf4j</groupId>
            <artifactId>slf4j-simple</artifactId>
            <scope>test</scope>
        </dependency>
        <dependency>
            <groupId>junit</groupId>
            <artifactId>junit</artifactId>
            <scope>test</scope>
        </dependency>
        <dependency>
            <groupId>org.assertj</groupId>
            <artifactId>assertj-core</artifactId>
            <scope>test</scope>
        </dependency>
    </dependencies>

<<<<<<< HEAD
    <modules>
        <module>core</module>
        <module>sqlobject</module>
        <module>stringtemplate4</module>
        <module>guava</module>
        <module>jodatime2</module>
        <module>jpa</module>
        <module>postgres</module>
        <module>spring4</module>
        <module>docs</module>
        <module>kotlin</module>
        <module>kotlin-sqlobject</module>
        <module>bom</module>
        <module>noparameters</module>
        <module>vavr</module>
        <module>sqlite</module>
        <module>testing</module>
        <module>immutable</module>
    </modules>
=======
    <pluginRepositories>
        <pluginRepository>
            <id>jcenter</id>
            <name>JCenter</name>
            <url>https://jcenter.bintray.com/</url>
        </pluginRepository>
    </pluginRepositories>

    <build>
        <pluginManagement>
            <plugins>
                <plugin>
                    <groupId>org.apache.maven.plugins</groupId>
                    <artifactId>maven-release-plugin</artifactId>
                    <configuration>
                        <tagNameFormat>v@{project.version}</tagNameFormat>
                    </configuration>
                </plugin>
                <plugin>
                    <groupId>org.apache.maven.plugins</groupId>
                    <artifactId>maven-checkstyle-plugin</artifactId>
                    <inherited>true</inherited>
                    <configuration>
                        <configLocation>/src/build/checkstyle.xml</configLocation>
                        <suppressionsLocation>/src/build/checkstyle-suppress.xml</suppressionsLocation>
                    </configuration>
                </plugin>
                <plugin>
                    <groupId>org.apache.maven.plugins</groupId>
                    <artifactId>maven-compiler-plugin</artifactId>
                    <configuration>
                        <source>${project.build.targetJdk}</source>
                        <target>${project.build.targetJdk}</target>
                    </configuration>
                </plugin>
                <plugin>
                    <groupId>com.mycila</groupId>
                    <artifactId>license-maven-plugin</artifactId>
                    <configuration>
                        <excludes>
                            <exclude>src/build/*</exclude>
                        </excludes>
                    </configuration>
                </plugin>
                <plugin>
                    <groupId>org.jetbrains.dokka</groupId>
                    <artifactId>dokka-maven-plugin</artifactId>
                    <version>${dep.dokka.version}</version>
                    <configuration>
                        <jdkVersion>8</jdkVersion>
                    </configuration>
                </plugin>
            </plugins>
        </pluginManagement>
        <plugins>
            <plugin>
                <groupId>com.github.ekryd.sortpom</groupId>
                <artifactId>sortpom-maven-plugin</artifactId>
                <version>2.8.0</version>
                <executions>
                    <execution>
                        <phase>verify</phase>
                        <goals>
                            <goal>sort</goal>
                        </goals>
                    </execution>
                </executions>
                <configuration>
                    <createBackupFile>false</createBackupFile>
                    <lineSeparator>\n</lineSeparator>
                    <nrOfIndentSpace>4</nrOfIndentSpace>
                    <sortProperties>true</sortProperties>
                    <keepBlankLines>true</keepBlankLines>
                    <sortDependencies>scope</sortDependencies>
                </configuration>
            </plugin>
        </plugins>
    </build>

    <profiles>
        <profile>
            <id>jdk8</id>
            <activation>
                <jdk>[1.8,1.9)</jdk>
            </activation>
            <build>
                <pluginManagement>
                    <plugins>
                        <plugin>
                            <groupId>org.apache.maven.plugins</groupId>
                            <artifactId>maven-toolchains-plugin</artifactId>
                            <version>1.1</version>
                            <configuration>
                                <toolchains>
                                    <jdk>
                                        <version>1.8</version>
                                        <vendor>oracle</vendor>
                                    </jdk>
                                </toolchains>
                            </configuration>
                        </plugin>
                    </plugins>
                </pluginManagement>
            </build>
        </profile>
        <profile>
            <id>jdk9</id>
            <activation>
                <jdk>[1.9,</jdk>
            </activation>
            <build>
                <pluginManagement>
                    <plugins>
                        <plugin>
                            <groupId>org.apache.maven.plugins</groupId>
                            <artifactId>maven-toolchains-plugin</artifactId>
                            <version>1.1</version>
                            <configuration>
                                <toolchains>
                                    <jdk>
                                        <version>1.9</version>
                                        <vendor>oracle</vendor>
                                    </jdk>
                                </toolchains>
                            </configuration>
                        </plugin>
                        <plugin>
                            <groupId>org.apache.maven.plugins</groupId>
                            <artifactId>maven-dependency-plugin</artifactId>
                            <dependencies>
                                <dependency>
                                    <groupId>org.ow2.asm</groupId>
                                    <artifactId>asm</artifactId>
                                    <version>6.1</version>
                                </dependency>
                            </dependencies>
                        </plugin>
                        <plugin>
                            <groupId>org.apache.maven.plugins</groupId>
                            <artifactId>maven-surefire-plugin</artifactId>
                            <version>2.21.0</version>
                        </plugin>
                    </plugins>
                </pluginManagement>
            </build>
            <properties>
                <basepom.check.skip-coverage>true</basepom.check.skip-coverage>
                <basepom.check.skip-findbugs>true</basepom.check.skip-findbugs>
                <basepom.check.skip-pmd>true</basepom.check.skip-pmd>
                <project.build.targetJdk>9</project.build.targetJdk>
            </properties>
        </profile>
        <profile>
            <id>toolchains</id>
            <activation>
                <property>
                    <name>toolchain</name>
                </property>
            </activation>
            <build>
                <plugins>
                    <plugin>
                        <groupId>org.apache.maven.plugins</groupId>
                        <artifactId>maven-toolchains-plugin</artifactId>
                        <executions>
                            <execution>
                                <goals>
                                    <goal>toolchain</goal>
                                </goals>
                            </execution>
                        </executions>
                    </plugin>
                </plugins>
            </build>
        </profile>
        <profile>
            <id>oracle</id>
            <activation>
                <file>
                    <exists>.build-oracle</exists>
                </file>
            </activation>
            <modules>
                <module>oracle12</module>
            </modules>
            <dependencyManagement>
                <dependencies>
                    <dependency>
                        <groupId>org.jdbi</groupId>
                        <artifactId>jdbi3-oracle12</artifactId>
                        <version>${project.version}</version>
                    </dependency>
                </dependencies>
            </dependencyManagement>
        </profile>
    </profiles>
>>>>>>> 4aabedd0
</project><|MERGE_RESOLUTION|>--- conflicted
+++ resolved
@@ -60,6 +60,7 @@
         <module>vavr</module>
         <module>sqlite</module>
         <module>testing</module>
+        <module>immutable</module>
     </modules>
 
     <scm>
@@ -411,28 +412,7 @@
             <scope>test</scope>
         </dependency>
     </dependencies>
-
-<<<<<<< HEAD
-    <modules>
-        <module>core</module>
-        <module>sqlobject</module>
-        <module>stringtemplate4</module>
-        <module>guava</module>
-        <module>jodatime2</module>
-        <module>jpa</module>
-        <module>postgres</module>
-        <module>spring4</module>
-        <module>docs</module>
-        <module>kotlin</module>
-        <module>kotlin-sqlobject</module>
-        <module>bom</module>
-        <module>noparameters</module>
-        <module>vavr</module>
-        <module>sqlite</module>
-        <module>testing</module>
-        <module>immutable</module>
-    </modules>
-=======
+  
     <pluginRepositories>
         <pluginRepository>
             <id>jcenter</id>
@@ -629,5 +609,4 @@
             </dependencyManagement>
         </profile>
     </profiles>
->>>>>>> 4aabedd0
 </project>