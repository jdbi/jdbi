--- conflicted
+++ resolved
@@ -19,7 +19,7 @@
 import org.jdbi.v3.core.mapper.SingleColumnMapper
 import org.jdbi.v3.core.mapper.reflect.ColumnName
 import org.jdbi.v3.core.mapper.reflect.ColumnNameMatcher
-<<<<<<< HEAD
+import org.jdbi.v3.core.mapper.reflect.JdbiConstructor
 import org.jdbi.v3.core.mapper.reflect.ReflectionMapperUtil.anyColumnsStartWithPrefix
 import org.jdbi.v3.core.mapper.reflect.ReflectionMapperUtil.findColumnIndex
 import org.jdbi.v3.core.mapper.reflect.ReflectionMapperUtil.getColumnNames
@@ -27,14 +27,7 @@
 import org.jdbi.v3.core.statement.StatementContext
 import java.sql.ResultSet
 import java.util.Optional
-=======
-import org.jdbi.v3.core.mapper.reflect.JdbiConstructor
-import org.jdbi.v3.core.mapper.reflect.ReflectionMapperUtil.*
-import org.jdbi.v3.core.mapper.reflect.ReflectionMappers
-import org.jdbi.v3.core.statement.StatementContext
-import java.sql.ResultSet
 import java.util.OptionalInt
->>>>>>> 11fe0901
 import java.util.concurrent.ConcurrentHashMap
 import kotlin.reflect.KClass
 import kotlin.reflect.KFunction
@@ -120,11 +113,9 @@
             )
         }
 
-<<<<<<< HEAD
         val memberPropertyMappers = memberProperties
             .associate { property ->
-                property to resolveMemberPropertyMapper(
-                    ctx, property, columnNames, columnNameMatchers, unmatchedColumns)
+                property to resolveMemberPropertyMapper(ctx, property, columnNames, columnNameMatchers, unmatchedColumns)
             }
             .filterValues { it != null }
 
@@ -132,12 +123,6 @@
             // no constructor parameters or properties are mapped. nothing for us to do
             return Optional.empty()
         }
-=======
-        val memberPropertyMappers = memberProperties.flatMap { property ->
-            val mapper  = getMemberPropertyProvider(rs, ctx, property, columnNames, columnNameMatchers, unmatchedColumns)
-            if (mapper != null) listOf(Pair(property, mapper)) else emptyList()
-        } .toMap()
->>>>>>> 11fe0901
 
         val constructorParameterMappers = resolvedConstructorParameters
             .mapValues { (_, value) -> value.second }
@@ -221,32 +206,16 @@
         return Pair(ParamResolution.UNMAPPED, null)
     }
 
-<<<<<<< HEAD
     private fun resolveMemberPropertyMapper(ctx: StatementContext,
                                             property: KMutableProperty1<*, *>,
                                             columnNames: List<String>,
                                             columnNameMatchers: List<ColumnNameMatcher>,
                                             unmatchedColumns: MutableSet<String>
-=======
-    private fun getMemberPropertyProvider(rs: ResultSet,
-                                          ctx: StatementContext,
-                                          property: KMutableProperty1<*, *>,
-                                          columnNames: List<String>,
-                                          columnNameMatchers: List<ColumnNameMatcher>,
-                                          unmatchedColumns: MutableSet<String>
->>>>>>> 11fe0901
     ): RowMapper<*>? {
         val propertyName = property.propName()
         val nested = property.javaField?.getAnnotation(Nested::class.java)
 
         if (nested == null) {
-<<<<<<< HEAD
-            val columnIndex = findColumnIndex(propertyName, columnNames, columnNameMatchers) { property.name }
-            if (columnIndex.isPresent) {
-                val type = property.returnType.javaType
-                return ctx.findColumnMapperFor(type)
-                    .map { mapper -> SingleColumnMapper(mapper, columnIndex.asInt + 1) }
-=======
             val possibleColumnIndex : OptionalInt = findColumnIndex(propertyName, columnNames, columnNameMatchers, { property.name })
             val columnIndex : Int = when {
                 possibleColumnIndex.isPresent -> possibleColumnIndex.asInt
@@ -261,31 +230,23 @@
             val type = property.returnType.javaType
             return ctx.findColumnMapperFor(type)
                     .map { mapper -> SingleColumnMapper(mapper, columnIndex + 1) }
->>>>>>> 11fe0901
                     .orElseThrow {
                         IllegalArgumentException(
                             "Could not find column mapper for type '$type' of property " +
                                 "'${property.name}' for constructor '${kClass.simpleName}'")
                     }
                     .also {
-                        unmatchedColumns.remove(columnNames[columnIndex.asInt])
-                    }
-            }
+                        unmatchedColumns.remove(columnNames[columnIndex])
+                    }
         } else {
             val nestedPrefix = prefix + nested.value
 
-<<<<<<< HEAD
             if (anyColumnsStartWithPrefix(columnNames, nestedPrefix, columnNameMatchers)) {
                 return nestedPropertyMappers
                     .computeIfAbsent(property) { p -> KotlinMapper(p.returnType.jvmErasure.java, nestedPrefix) }
                     .specialize0(ctx, columnNames, columnNameMatchers, unmatchedColumns)
                     .orElse(null)
             }
-=======
-            return nestedPropertyMappers
-                    .computeIfAbsent(property, { p -> KotlinMapper(p.returnType.jvmErasure.java, nestedPrefix) })
-                    .specialize0(rs, ctx, columnNames, columnNameMatchers, unmatchedColumns)
->>>>>>> 11fe0901
         }
 
         return null
