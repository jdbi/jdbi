<?xml version="1.0" encoding="UTF-8"?>
<project version="4" relativePaths="false">
  <component name="AntConfiguration">
    <defaultAnt bundledAnt="true" />
  </component>
  <component name="CodeStyleSettingsManager">
    <option name="PER_PROJECT_SETTINGS" />
    <option name="USE_PER_PROJECT_SETTINGS" value="false" />
  </component>
  <component name="CompilerConfiguration">
    <option name="DEFAULT_COMPILER" value="Javac" />
    <option name="CLEAR_OUTPUT_DIRECTORY" value="false" />
    <option name="DEPLOY_AFTER_MAKE" value="0" />
    <resourceExtensions>
      <entry name=".+\.(properties|xml|html|dtd|tld)" />
      <entry name=".+\.(gif|png|jpeg|jpg)" />
    </resourceExtensions>
    <wildcardResourcePatterns>
      <entry name="?*.properties" />
      <entry name="?*.xml" />
      <entry name="?*.html" />
      <entry name="?*.dtd" />
      <entry name="?*.tld" />
      <entry name="?*.gif" />
      <entry name="?*.png" />
      <entry name="?*.jpeg" />
      <entry name="?*.jpg" />
    </wildcardResourcePatterns>
  </component>
  <component name="DataSourceManagerImpl" />
  <component name="DependenciesAnalyzeManager">
    <option name="myForwardDirection" value="false" />
  </component>
  <component name="DependencyValidationManager" />
  <component name="EntryPointsManager">
    <entry_points />
  </component>
  <component name="ExportToHTMLSettings">
    <option name="PRINT_LINE_NUMBERS" value="false" />
    <option name="OPEN_IN_BROWSER" value="false" />
    <option name="OUTPUT_DIRECTORY" />
  </component>
  <component name="GUI Designer component loader factory" />
  <component name="JavacSettings">
    <option name="DEBUGGING_INFO" value="true" />
    <option name="GENERATE_NO_WARNINGS" value="false" />
    <option name="DEPRECATION" value="true" />
    <option name="ADDITIONAL_OPTIONS_STRING" value="" />
    <option name="MAXIMUM_HEAP_SIZE" value="128" />
  </component>
  <component name="JavadocGenerationManager">
    <option name="OUTPUT_DIRECTORY" />
    <option name="OPTION_SCOPE" value="protected" />
    <option name="OPTION_HIERARCHY" value="true" />
    <option name="OPTION_NAVIGATOR" value="true" />
    <option name="OPTION_INDEX" value="true" />
    <option name="OPTION_SEPARATE_INDEX" value="true" />
    <option name="OPTION_DOCUMENT_TAG_USE" value="false" />
    <option name="OPTION_DOCUMENT_TAG_AUTHOR" value="false" />
    <option name="OPTION_DOCUMENT_TAG_VERSION" value="false" />
    <option name="OPTION_DOCUMENT_TAG_DEPRECATED" value="true" />
    <option name="OPTION_DEPRECATED_LIST" value="true" />
    <option name="OTHER_OPTIONS" value="" />
    <option name="HEAP_SIZE" />
    <option name="OPEN_IN_BROWSER" value="true" />
  </component>
  <component name="JikesSettings">
    <option name="JIKES_PATH" value="" />
    <option name="DEBUGGING_INFO" value="true" />
    <option name="DEPRECATION" value="true" />
    <option name="GENERATE_NO_WARNINGS" value="false" />
    <option name="IS_EMACS_ERRORS_MODE" value="true" />
    <option name="ADDITIONAL_OPTIONS_STRING" value="" />
  </component>
  <component name="Palette2">
    <group name="Swing">
      <item class="com.intellij.uiDesigner.HSpacer" tooltip-text="Horizontal Spacer" icon="/com/intellij/uiDesigner/icons/hspacer.png" removable="false">
        <default-constraints vsize-policy="1" hsize-policy="6" anchor="0" fill="1" />
      </item>
      <item class="com.intellij.uiDesigner.VSpacer" tooltip-text="Vertical Spacer" icon="/com/intellij/uiDesigner/icons/vspacer.png" removable="false">
        <default-constraints vsize-policy="6" hsize-policy="1" anchor="0" fill="2" />
      </item>
      <item class="javax.swing.JPanel" icon="/com/intellij/uiDesigner/icons/panel.png" removable="false">
        <default-constraints vsize-policy="3" hsize-policy="3" anchor="0" fill="3" />
      </item>
      <item class="javax.swing.JScrollPane" icon="/com/intellij/uiDesigner/icons/scrollPane.png" removable="false">
        <default-constraints vsize-policy="7" hsize-policy="7" anchor="0" fill="3" />
      </item>
      <item class="javax.swing.JButton" icon="/com/intellij/uiDesigner/icons/button.png" removable="false">
        <default-constraints vsize-policy="0" hsize-policy="3" anchor="0" fill="1" />
        <initial-values>
          <property name="text" value="Button" />
        </initial-values>
      </item>
      <item class="javax.swing.JRadioButton" icon="/com/intellij/uiDesigner/icons/radioButton.png" removable="false">
        <default-constraints vsize-policy="0" hsize-policy="3" anchor="8" fill="0" />
        <initial-values>
          <property name="text" value="RadioButton" />
        </initial-values>
      </item>
      <item class="javax.swing.JCheckBox" icon="/com/intellij/uiDesigner/icons/checkBox.png" removable="false">
        <default-constraints vsize-policy="0" hsize-policy="3" anchor="8" fill="0" />
        <initial-values>
          <property name="text" value="CheckBox" />
        </initial-values>
      </item>
      <item class="javax.swing.JLabel" icon="/com/intellij/uiDesigner/icons/label.png" removable="false">
        <default-constraints vsize-policy="0" hsize-policy="0" anchor="8" fill="0" />
        <initial-values>
          <property name="text" value="Label" />
        </initial-values>
      </item>
      <item class="javax.swing.JTextField" icon="/com/intellij/uiDesigner/icons/textField.png" removable="false">
        <default-constraints vsize-policy="0" hsize-policy="6" anchor="8" fill="1">
          <preferred-size width="150" height="-1" />
        </default-constraints>
      </item>
      <item class="javax.swing.JPasswordField" icon="/com/intellij/uiDesigner/icons/passwordField.png" removable="false">
        <default-constraints vsize-policy="0" hsize-policy="6" anchor="8" fill="1">
          <preferred-size width="150" height="-1" />
        </default-constraints>
      </item>
      <item class="javax.swing.JFormattedTextField" icon="/com/intellij/uiDesigner/icons/formattedTextField.png" removable="false">
        <default-constraints vsize-policy="0" hsize-policy="6" anchor="8" fill="1">
          <preferred-size width="150" height="-1" />
        </default-constraints>
      </item>
      <item class="javax.swing.JTextArea" icon="/com/intellij/uiDesigner/icons/textArea.png" removable="false">
        <default-constraints vsize-policy="6" hsize-policy="6" anchor="0" fill="3">
          <preferred-size width="150" height="50" />
        </default-constraints>
      </item>
      <item class="javax.swing.JTextPane" icon="/com/intellij/uiDesigner/icons/textPane.png" removable="false">
        <default-constraints vsize-policy="6" hsize-policy="6" anchor="0" fill="3">
          <preferred-size width="150" height="50" />
        </default-constraints>
      </item>
      <item class="javax.swing.JEditorPane" icon="/com/intellij/uiDesigner/icons/editorPane.png" removable="false">
        <default-constraints vsize-policy="6" hsize-policy="6" anchor="0" fill="3">
          <preferred-size width="150" height="50" />
        </default-constraints>
      </item>
      <item class="javax.swing.JComboBox" icon="/com/intellij/uiDesigner/icons/comboBox.png" removable="false">
        <default-constraints vsize-policy="0" hsize-policy="2" anchor="8" fill="1" />
      </item>
      <item class="javax.swing.JTable" icon="/com/intellij/uiDesigner/icons/table.png" removable="false">
        <default-constraints vsize-policy="6" hsize-policy="6" anchor="0" fill="3">
          <preferred-size width="150" height="50" />
        </default-constraints>
      </item>
      <item class="javax.swing.JList" icon="/com/intellij/uiDesigner/icons/list.png" removable="false">
        <default-constraints vsize-policy="6" hsize-policy="2" anchor="0" fill="3">
          <preferred-size width="150" height="50" />
        </default-constraints>
      </item>
      <item class="javax.swing.JTree" icon="/com/intellij/uiDesigner/icons/tree.png" removable="false">
        <default-constraints vsize-policy="6" hsize-policy="6" anchor="0" fill="3">
          <preferred-size width="150" height="50" />
        </default-constraints>
      </item>
      <item class="javax.swing.JTabbedPane" icon="/com/intellij/uiDesigner/icons/tabbedPane.png" removable="false">
        <default-constraints vsize-policy="3" hsize-policy="3" anchor="0" fill="3">
          <preferred-size width="200" height="200" />
        </default-constraints>
      </item>
      <item class="javax.swing.JSplitPane" icon="/com/intellij/uiDesigner/icons/splitPane.png" removable="false">
        <default-constraints vsize-policy="3" hsize-policy="3" anchor="0" fill="3">
          <preferred-size width="200" height="200" />
        </default-constraints>
      </item>
      <item class="javax.swing.JSpinner" icon="/com/intellij/uiDesigner/icons/spinner.png" removable="false">
        <default-constraints vsize-policy="0" hsize-policy="6" anchor="8" fill="1" />
      </item>
      <item class="javax.swing.JSlider" icon="/com/intellij/uiDesigner/icons/slider.png" removable="false">
        <default-constraints vsize-policy="0" hsize-policy="6" anchor="8" fill="1" />
      </item>
    </group>
  </component>
  <component name="ProjectModuleManager">
    <modules>
      <module fileurl="file://$PROJECT_DIR$/jDBI.iml" filepath="$PROJECT_DIR$/jDBI.iml" />
    </modules>
  </component>
<<<<<<< HEAD
  <component name="ProjectRootManager" version="2" assert-keyword="true" jdk-15="false" project-jdk-name="1.4" />
=======
  <component name="ProjectRootManager" version="2" assert-keyword="true" jdk-15="false" project-jdk-name="1.5" />
>>>>>>> bad5ca95
  <component name="RmicSettings">
    <option name="IS_EANABLED" value="false" />
    <option name="DEBUGGING_INFO" value="true" />
    <option name="GENERATE_NO_WARNINGS" value="false" />
    <option name="GENERATE_IIOP_STUBS" value="false" />
    <option name="ADDITIONAL_OPTIONS_STRING" value="" />
  </component>
  <component name="copyright">
    <option name="body" value="/* Copyright 2004-2005 Brian McCallister&#10; *&#10; * Licensed under the Apache License, Version 2.0 (the &quot;License&quot;);&#10; * you may not use this file except in compliance with the License.&#10; * You may obtain a copy of the License at&#10; *&#10; *     http://www.apache.org/licenses/LICENSE-2.0&#10; *&#10; * Unless required by applicable law or agreed to in writing, software&#10; * distributed under the License is distributed on an &quot;AS IS&quot; BASIS,&#10; * WITHOUT WARRANTIES OR CONDITIONS OF ANY KIND, either express or implied.&#10; * See the License for the specific language governing permissions and&#10; * limitations under the License.&#10; */" />
    <option name="location" value="1" />
    <option name="remove" value="true" />
    <option name="replace" value="2" />
  </component>
  <component name="libraryTable">
    <library name="test">
      <CLASSES>
        <root url="jar://$PROJECT_DIR$/lib/test/junit-3.8.1.jar!/" />
        <root url="jar://$PROJECT_DIR$/lib/test/derby.jar!/" />
        <root url="jar://$PROJECT_DIR$/lib/test/spring-mock.jar!/" />
        <root url="jar://$PROJECT_DIR$/lib/test/geronimo-spec-jta-1.0.1B-rc2.jar!/" />
      </CLASSES>
      <JAVADOC />
      <SOURCES />
    </library>
    <library name="spring">
      <CLASSES>
        <root url="jar://$PROJECT_DIR$/lib/spring/spring.jar!/" />
        <root url="jar://$PROJECT_DIR$/lib/spring/commons-logging.jar!/" />
        <root url="jar://$PROJECT_DIR$/lib/test/aopalliance.jar!/" />
      </CLASSES>
      <JAVADOC>
        <root url="file:///Users/brianm/src/spring-framework-1.1.2/src" />
        <root url="file:///Users/brianm/src/spring-framework-1.1.2/docs/api" />
      </JAVADOC>
      <SOURCES />
    </library>
  </component>
  <component name="org.tmatesoft.tmate.projectComponent" />
  <component name="uidesigner-configuration">
    <option name="INSTRUMENT_CLASSES" value="true" />
    <option name="COPY_FORMS_RUNTIME_TO_OUTPUT" value="true" />
  </component>
  <UsedPathMacros />
</project>
<|MERGE_RESOLUTION|>--- conflicted
+++ resolved
@@ -181,11 +181,7 @@
       <module fileurl="file://$PROJECT_DIR$/jDBI.iml" filepath="$PROJECT_DIR$/jDBI.iml" />
     </modules>
   </component>
-<<<<<<< HEAD
-  <component name="ProjectRootManager" version="2" assert-keyword="true" jdk-15="false" project-jdk-name="1.4" />
-=======
   <component name="ProjectRootManager" version="2" assert-keyword="true" jdk-15="false" project-jdk-name="1.5" />
->>>>>>> bad5ca95
   <component name="RmicSettings">
     <option name="IS_EANABLED" value="false" />
     <option name="DEBUGGING_INFO" value="true" />
